"LAMMPS WWW Site"_lws - "LAMMPS Documentation"_ld - "LAMMPS Commands"_lc :c

:link(lws,http://lammps.sandia.gov)
:link(ld,Manual.html)
:link(lc,Section_commands.html#comm)

:line

dump_modify command :h3

[Syntax:]

dump_modify dump-ID keyword values ... :pre

dump-ID = ID of dump to modify :ulb,l
one or more keyword/value pairs may be appended :l
keyword = {acolor} or {adiam} or {amap} or {append} or {bcolor} or {bdiam} or {backcolor} or {boxcolor} or {color} or {every} or {flush} or {format} or {image} or {label} or {precision} or {region} or {scale} or {sort} or {thresh} or {unwrap} :l
  {acolor} args = type color
    type = atom type or range of types (see below)
    color = name of color or color1/color2/...
  {adiam} args = type diam
    type = atom type or range of types (see below)
    diam = diameter of atoms of that type (distance units)
  {amap} args = lo hi style delta N entry1 entry2 ... entryN
    lo = number or {min} = lower bound of range of color map
    hi = number or {max} = upper bound of range of color map
    style = 2 letters = "c" or "d" or "s" plus "a" or "f"
      "c" for continuous
      "d" for discrete
      "s" for sequential
      "a" for absolute
      "f" for fractional
    delta = binsize (only used for style "s", otherwise ignored)
      binsize = range is divided into bins of this width
    N = # of subsequent entries
    entry = value color (for continuous style)
      value = number or {min} or {max} = single value within range
      color = name of color used for that value
    entry = lo hi color (for discrete style)
      lo/hi = number or {min} or {max} = lower/upper bound of subset of range
      color = name of color used for that subset of values
    entry = color (for sequential style)
      color = name of color used for a bin of values
  {append} arg = {yes} or {no}
  {bcolor} args = type color
    type = bond type or range of types (see below)
    color = name of color or color1/color2/...
  {bdiam} args = type diam
    type = bond type or range of types (see below)
    diam = diameter of bonds of that type (distance units)
  {backcolor} arg = color
    color = name of color for background
  {boxcolor} arg = color
    color = name of color for box lines
  {color} args = name R G B
    name = name of color
    R,G,B = red/green/blue numeric values from 0.0 to 1.0
  {element} args = E1 E2 ... EN, where N = # of atom types
    E1,...,EN = element name, e.g. C or Fe or Ga
  {every} arg = N
    N = dump every this many timesteps
    N can be a variable (see below)
  {first} arg = {yes} or {no}
  {format} arg = C-style format string for one line of output
  {flush} arg = {yes} or {no}
  {image} arg = {yes} or {no}
  {label} arg = string
    string = character string (e.g. BONDS) to use in header of dump local file
  {pad} arg = Nchar = # of characters to convert timestep to
  {precision} arg = power-of-10 value from 10 to 1000000
  {region} arg = region-ID or "none"
  {scale} arg = {yes} or {no}
  {sort} arg = {off} or {id} or N or -N
     off = no sorting of per-atom lines within a snapshot
     id = sort per-atom lines by atom ID
     N = sort per-atom lines in ascending order by the Nth column
     -N = sort per-atom lines in descending order by the Nth column
  {thresh} args = attribute operation value
    attribute = same attributes (x,fy,etotal,sxx,etc) used by dump custom style
    operation = "<" or "<=" or ">" or ">=" or "==" or "!="
    value = numeric value to compare to
    these 3 args can be replaced by the word "none" to turn off thresholding
  {unwrap} arg = {yes} or {no} :pre
:ule

[Examples:]

dump_modify 1 format "%d %d %20.15g %g %g" scale yes
dump_modify myDump image yes scale no flush yes
dump_modify 1 region mySphere thresh x < 0.0 thresh epair >= 3.2
dump_modify xtcdump precision 10000
dump_modify 1 every 1000
dump_modify 1 every v_myVar
dump_modify 1 amap min max cf 0.0 3 min green 0.5 yellow max blue boxcolor red :pre

[Description:]

Modify the parameters of a previously defined dump command.  Not all
parameters are relevant to all dump styles.

:line

The {acolor} keyword applies only to the dump {image} style.  It can
be used with the "dump image"_dump_image.html command, when its atom
color setting is {type}, to set the color that atoms of each type will
be drawn in the image.

The specified {type} should be an integer from 1 to Ntypes = the
number of atom types.  A wildcard asterisk can be used in place of or
in conjunction with the {type} argument to specify a range of atom
types.  This takes the form "*" or "*n" or "n*" or "m*n".  If N = the
number of atom types, then an asterisk with no numeric values means
all types from 1 to N.  A leading asterisk means all types from 1 to n
(inclusive).  A trailing asterisk means all types from n to N
(inclusive).  A middle asterisk means all types from m to n
(inclusive).

The specified {color} can be a single color which is any of the 140
pre-defined colors (see below) or a color name defined by the
dump_modify color option.  Or it can be two or more colors separated
by a "/" character, e.g. red/green/blue.  In the former case, that
color is assigned to all the specified atom types.  In the latter
case, the list of colors are assigned in a round-robin fashion to each
of the specified atom types.

:line

The {adiam} keyword applies only to the dump {image} style.  It can be
used with the "dump image"_dump_image.html command, when its atom
diameter setting is {type}, to set the size that atoms of each type
will be drawn in the image.  The specified {type} should be an integer
from 1 to Ntypes.  As with the {acolor} keyword, a wildcard asterisk
can be used as part of the {type} argument to specify a range of atomt
types.  The specified {diam} is the size in whatever distance
"units"_units.html the input script is using, e.g. Angstroms.

:line

The {amap} keyword applies only to the dump {image} style.  It can be
used with the "dump image"_dump_image.html command, with its {atom}
keyword, when its atom setting is an atom-attribute, to setup a color
map.  The color map is used to assign a specific RGB (red/green/blue)
color value to an individual atom when it is drawn, based on the
atom's attribute, which is a numeric value, e.g. its x-component of
velocity if the atom-attribute "vx" was specified.

The basic idea of a color map is that the atom-attribute will be
within a range of values, and that range is associated with a a series
of colors (e.g. red, blue, green).  An atom's specific value (vx =
-3.2) can then mapped to the series of colors (e.g. halfway between
red and blue), and a specific color is determined via an interpolation
procedure.

There are many possible options for the color map, enabled by the
{amap} keyword.  Here are the details.

The {lo} and {hi} settings determine the range of values allowed for
the atom attribute.  If numeric values are used for {lo} and/or {hi},
then values that are lower/higher than that value are set to the
value.  I.e. the range is static.  If {lo} is specified as {min} or
{hi} as {max} then the range is dynamic, and the lower and/or
upper bound will be calculated each time an image is drawn, based
on the set of atoms being visualized.

The {style} setting is two letters, such as "ca".  The first letter is
either "c" for continuous, "d" for discrete, or "s" for sequential.
The second letter is either "a" for absolute, or "f" for fractional.

A continuous color map is one in which the color changes continuously
from value to value within the range.  A discrete color map is one in
which discrete colors are assigned to sub-ranges of values within the
range.  A sequential color map is one in which discrete colors are
assigned to a sequence of sub-ranges of values covering the entire
range.

An absolute color map is one in which the values to which colors are
assigned are specified explicitly as values within the range.  A
fractional color map is one in which the values to which colors are
assigned are specified as a fractional portion of the range.  For
example if the range is from -10.0 to 10.0, and the color red is to be
assigned to atoms with a value of 5.0, then for an absolute color map
the number 5.0 would be used.  But for a fractional map, the number
0.75 would be used since 5.0 is 3/4 of the way from -10.0 to 10.0.

The {delta} setting must be specified for all styles, but is only used
for the sequential style; otherwise the value is ignored.  It
specifies the bin size to use within the range for assigning
consecutive colors to.  For example, if the range is from -10.0 to
10.0 and a {delta} of 1.0 is used, then 20 colors will be assigned to
the range.  The first will be from -10.0 <= color1 < -9.0, then 2nd
from -9.0 <= color2 < -8.0, etc.

The {N} setting is how many entries follow.  The format of the entries
depends on whether the color map style is continuous, discrete or
sequential.  In all cases the {color} setting can be any of the 140
pre-defined colors (see below) or a color name defined by the
dump_modify color option.

For continuous color maps, each entry has a {value} and a {color}.
The {value} is either a number within the range of values or {min} or
{max}.  The {value} of the first entry must be {min} and the {value}
of the last entry must be {max}.  Any entries in between must have
increasing values.  Note that numeric values can be specified either
as absolute numbers or as fractions (0.0 to 1.0) of the range,
depending on the "a" or "f" in the style setting for the color map.

Here is how the entries are used to determine the color of an
individual atom, given the value X of its atom attribute.  X will fall
between 2 of the entry values.  The color of the atom is linearly
interpolated (in each of the RGB values) between the 2 colors
associated with those entries.  For example, if X = -5.0 and the 2
surrounding entries are "red" at -10.0 and "blue" at 0.0, then the
atom's color will be halfway between "red" and "blue", which happens
to be "purple".

For discrete color maps, each entry has a {lo} and {hi} value and a
{color}.  The {lo} and {hi} settings are either numbers within the
range of values or {lo} can be {min} or {hi} can be {max}.  The {lo}
and {hi} settings of the last entry must be {min} and {max}.  Other
entries can have any {lo} and {hi} values and the sub-ranges of
different values can overlap.  Note that numeric {lo} and {hi} values
can be specified either as absolute numbers or as fractions (0.0 to
1.0) of the range, depending on the "a" or "f" in the style setting
for the color map.

Here is how the entries are used to determine the color of an
individual atom, given the value X of its atom attribute.  The entries
are scanned from first to last.  The first time that {lo} <= X <=
{hi}, X is assigned the color associated with that entry.  You can
think of the last entry as assigning a default color (since it will
always be matched by X), and the earlier entries as colors that
override the default.  Also note that no interpolation of a color RGB
is done.  All atoms will be drawn with one of the colors in the list
of entries.

For sequential color maps, each entry has only a {color}.  Here is how
the entries are used to determine the color of an individual atom,
given the value X of its atom attribute.  The range is partitioned
into N bins of width {binsize}.  Thus X will fall in a specific bin
from 1 to N, say the Mth bin.  If it falls on a boundary between 2
bins, it is considered to be in the higher of the 2 bins.  Each bin is
assigned a color from the E entries.  If E < N, then the colors are
repeated.  For example if 2 entries with colors red and green are
specified, then the odd numbered bins will be red and the even bins
green.  The color of the atom is the color of its bin.  Note that the
sequential color map is really a shorthand way of defining a discrete
color map without having to specify where all the bin boundaries are.

:line

The {append} keyword applies to all dump styles except {cfg} and {xtc}
and {dcd}.  It also applies only to text output files, not to binary
or gzipped files.  If specified as {yes}, then dump snapshots are
appended to the end of an existing dump file.  If specified as {no},
then a new dump file will be created which will overwrite an existing
file with the same name.  This keyword can only take effect if the
dump_modify command is used after the "dump"_dump.html command, but
before the first command that causes dump snapshots to be output,
e.g. a "run"_run.html or "minimize"_minimize.html command.  Once the
dump file has been opened, this keyword has no further effect.

:line

The {bcolor} keyword applies only to the dump {image} style.  It can
be used with the "dump image"_dump_image.html command, with its {bond}
keyword, when its color setting is {type}, to set the color that bonds
of each type will be drawn in the image.

The specified {type} should be an integer from 1 to Nbondtypes = the
number of bond types.  A wildcard asterisk can be used in place of or
in conjunction with the {type} argument to specify a range of bond
types.  This takes the form "*" or "*n" or "n*" or "m*n".  If N = the
number of bond types, then an asterisk with no numeric values means
all types from 1 to N.  A leading asterisk means all types from 1 to n
(inclusive).  A trailing asterisk means all types from n to N
(inclusive).  A middle asterisk means all types from m to n
(inclusive).

The specified {color} can be a single color which is any of the 140
pre-defined colors (see below) or a color name defined by the
dump_modify color option.  Or it can be two or more colors separated
by a "/" character, e.g. red/green/blue.  In the former case, that
color is assigned to all the specified bond types.  In the latter
case, the list of colors are assigned in a round-robin fashion to each
of the specified bond types.

:line

The {bdiam} keyword applies only to the dump {image} style.  It can be
used with the "dump image"_dump_image.html command, with its {bond}
keyword, when its diam setting is {type}, to set the diameter that
bonds of each type will be drawn in the image.  The specified {type}
should be an integer from 1 to Nbondtypes.  As with the {bcolor}
keyword, a wildcard asterisk can be used as part of the {type}
argument to specify a range of bond types.  The specified {diam} is
the size in whatever distance "units"_units.html you are using,
e.g. Angstroms.

:line

The {backcolor} keyword applies only to the dump {image} style.  It
sets the background color of the images.  The color name can be any of
the 140 pre-defined colors (see below) or a color name defined by the
dump_modify color option.

:line

The {boxcolor} keyword applies only to the dump {image} style.  It
sets the color of the simulation box drawn around the atoms in each
image.  See the "dump image box" command for how to specify that a box
be drawn.  The color name can be any of the 140 pre-defined colors
(see below) or a color name defined by the dump_modify color option.

:line

The {color} keyword applies only to the dump {image} style.  It allows
definition of a new color name, in addition to the 140-predefined
colors (see below), and associates 3 red/green/blue RGB values with
that color name.  The color name can then be used with any other
dump_modify keyword that takes a color name as a value.  The RGB
values should each be floating point values between 0.0 and 1.0
inclusive.

When a color name is converted to RGB values, the user-defined color
names are searched first, then the 140 pre-defined color names.  This
means you can also use the {color} keyword to overwrite one of the
pre-defined color names with new RBG values.

:line

The {element} keyword applies only to the the dump {cfg}, {xyz}, and
{image} styles.  It associates element names (e.g. H, C, Fe) with
LAMMPS atom types.  See the list of element names at the bottom of
<<<<<<< HEAD
this page.  In the case of dump {cfg}, it allows the "AtomEye"_atomeye
visualization package to read the dump file and render atoms with the
appropriate size and color.  In the case of dump {image}, the output
images will follow the same "AtomEye"_atomeye convention.  An element
name is specified for each atom type (1 to Ntype) in the simulation.
The same element name can be given to multiple atom types.

In the case of {xyz} format dumps, there are no restrictions to
what label can be used as element. Any whitespace separated text
=======
this page.

In the case of dump {cfg}, this allows the "AtomEye"_atomeye
visualization package to read the dump file and render atoms with the
appropriate size and color.

In the case of dump {image}, the output images will follow the same
"AtomEye"_atomeye convention.  An element name is specified for each
atom type (1 to Ntype) in the simulation.  The same element name can
be given to multiple atom types.

In the case of {xyz} format dumps, there are no restrictions to what
label can be used as an element name.  Any whitespace separated text
>>>>>>> cf97293d
will be accepted.

:link(atomeye,http://mt.seas.upenn.edu/Archive/Graphics/A)

:line

The {every} keyword changes the dump frequency originally specified by
the "dump"_dump.html command to a new value.  The every keyword can be
specified in one of two ways.  It can be a numeric value in which case
it must be > 0.  Or it can be an "equal-style variable"_variable.html,
which should be specified as v_name, where name is the variable name.
In this case, the variable is evaluated at the beginning of a run to
determine the next timestep at which a dump snapshot will be written
out.  On that timestep, the variable will be evaluated again to
determine the next timestep, etc.  Thus the variable should return
timestep values.  See the stagger() and logfreq() and stride() math
functions for "equal-style variables"_variable.html, as examples of
useful functions to use in this context.  Other similar math functions
could easily be added as options for "equal-style
variables"_variable.html.  When using the variable option with the
{every} keyword, you also need to use the {first} option if you want
an initial snapshot written to the dump file.  The {every} keyword
cannot be used with the dump {dcd} style.

For example, the following commands will
write snapshots at timesteps 0,10,20,30,100,200,300,1000,2000,etc:

variable	s equal logfreq(10,3,10)
dump		1 all atom 100 tmp.dump
dump_modify	1 every v_s first yes :pre

:line

The {first} keyword determines whether a dump snapshot is written on
the very first timestep after the dump command is invoked.  This will
always occur if the current timestep is a multiple of N, the frequency
specified in the "dump"_dump.html command, including timestep 0.  But
if this is not the case, a dump snapshot will only be written if the
setting of this keyword is {yes}.  If it is {no}, which is the
default, then it will not be written.

:line

The {flush} keyword determines whether a flush operation is invoked
after a dump snapshot is written to the dump file.  A flush insures
the output in that file is current (no buffering by the OS), even if
LAMMPS halts before the simulation completes.  Flushes cannot be
performed with dump style {xtc}.

The text-based dump styles have a default C-style format string which
simply specifies %d for integers and %g for real values.  The {format}
keyword can be used to override the default with a new C-style format
string.  Do not include a trailing "\n" newline character in the
format string.  This option has no effect on the {dcd} and {xtc} dump
styles since they write binary files.  Note that for the {cfg} style,
the first two fields (atom id and type) are not actually written into
the CFG file, though you must include formats for them in the format
string.

:line

The {image} keyword applies only to the dump {atom} style.  If the
image value is {yes}, 3 flags are appended to each atom's coords which
are the absolute box image of the atom in each dimension.  For
example, an x image flag of -2 with a normalized coord of 0.5 means
the atom is in the center of the box, but has passed thru the box
boundary 2 times and is really 2 box lengths to the left of its
current coordinate.  Note that for dump style {custom} these various
values can be printed in the dump file by using the appropriate atom
attributes in the dump command itself.

:line

The {label} keyword applies only to the dump {local} style.  When
it writes local informatoin, such as bond or angle topology
to a dump file, it will use the specified {label} to format
the header.  By default this includes 2 lines:

ITEM: NUMBER OF ENTRIES
ITEM: ENTRIES ... :pre

The word "ENTRIES" will be replaced with the string specified,
e.g. BONDS or ANGLES.

:line

The {pad} keyword only applies when the dump filename is specified
with a wildcard "*" character which becomes the timestep.  If {pad} is
0, which is the default, the timestep is converted into a string of
unpadded length, e.g. 100 or 12000 or 2000000.  When {pad} is
specified with {Nchar} > 0, the string is padded with leading zeroes
so they are all the same length = {Nchar}.  For example, pad 7 would
yield 0000100, 0012000, 2000000.  This can be useful so that
post-processing programs can easily read the files in ascending
timestep order.

:line

The {precision} keyword only applies to the dump {xtc} style.  A
specified value of N means that coordinates are stored to 1/N
nanometer accuracy, e.g. for N = 1000, the coordinates are written to
1/1000 nanometer accuracy.

:line

The {region} keyword only applies to the dump {custom} and {cfg} and
{image} styles.  If specified, only atoms in the region will be
written to the dump file or included in the image.  Only one region
can be applied as a filter (the last one specified).  See the
"region"_region.html command for more details.  Note that a region can
be defined as the "inside" or "outside" of a geometric shape, and it
can be the "union" or "intersection" of a series of simpler regions.

:line

The {scale} keyword applies only to the dump {atom} style.  A scale
value of {yes} means atom coords are written in normalized units from
0.0 to 1.0 in each box dimension.  If the simluation box is triclinic
(tilted), then all atom coords will still be between 0.0 and 1.0.  A
value of {no} means they are written in absolute distance units
(e.g. Angstroms or sigma).

:line

The {sort} keyword determines whether lines of per-atom output in a
snapshot are sorted or not.  A sort value of {off} means they will
typically be written in indeterminate order, either in serial or
parallel.  This is the case even in serial if the "atom_modify
sort"_atom_modify.html option is turned on, which it is by default, to
improve performance.  A sort value of {id} means sort the output by
atom ID.  A sort value of N or -N means sort the output by the value
in the Nth column of per-atom info in either ascending or descending
order.  The dump {local} style cannot be sorted by atom ID, since
there are typically multiple lines of output per atom.  Some dump
styles, such as {dcd} and {xtc}, require sorting by atom ID to format
the output file correctly.

IMPORTANT NOTE: Unless it is required by the dump style, sorting dump
file output requires extra overhead in terms of CPU and communication
cost, as well as memory, versus unsorted output.

:line

The {thresh} keyword only applies to the dump {custom} and {cfg} and
{image} styles.  Multiple thresholds can be specified.  Specifying
"none" turns off all threshold criteria.  If thresholds are specified,
only atoms whose attributes meet all the threshold criteria are
written to the dump file or included in the image.  The possible
attributes that can be tested for are the same as those that can be
specified in the "dump custom"_dump.html command, with the exception
of the {element} attribute, since it is not a numeric value.  Note
that different attributes can be output by the dump custom command
than are used as threshold criteria by the dump_modify command.
E.g. you can output the coordinates and stress of atoms whose energy
is above some threshold.

:line

The {unwrap} keyword only applies to the dump {dcd} and {xtc} styles.
If set to {yes}, coordinates will be written "unwrapped" by the image
flags for each atom.  Unwrapped means that if the atom has passed thru
a periodic boundary one or more times, the value is printed for what
the coordinate would be if it had not been wrapped back into the
periodic box.  Note that these coordinates may thus be far outside the
box size stored with the snapshot.

:line

[Restrictions:] none

[Related commands:]

"dump"_dump.html, "dump image"_dump_image.html, "undump"_undump.html

[Default:]

The option defaults are

acolor = * red/green/blue/yellow/aqua/cyan
adiam = * 1.0
amap = min max cf 2 min blue max red
append = no
bcolor = * red/green/blue/yellow/aqua/cyan
bdiam = * 0.5
backcolor = black
boxcolor = yellow
color = 140 color names are pre-defined as listed below
element = "C" for every atom type
every = whatever it was set to via the "dump"_dump.html command
first = no
flush = yes
format = %d and %g for each integer or floating point value
image = no
label = ENTRIES
pad = 0
precision = 1000
region = none
scale = yes
sort = off for dump styles {atom}, {custom}, {cfg}, and {local}
sort = id for dump styles {dcd}, {xtc}, and {xyz}
thresh = none
unwrap = no :ul

:line

These are the standard 109 element names that LAMMPS pre-defines for
use with the "dump image"_dump_image.html and dump_modify commands.

1-10 = "H", "He", "Li", "Be", "B", "C", "N", "O", "F", "Ne"
11-20 = "Na", "Mg", "Al", "Si", "P", "S", "Cl", "Ar", "K", "Ca"
21-30 = "Sc", "Ti", "V", "Cr", "Mn", "Fe", "Co", "Ni", "Cu", "Zn"
31-40 = "Ga", "Ge", "As", "Se", "Br", "Kr", "Rb", "Sr", "Y", "Zr"
41-50 = "Nb", "Mo", "Tc", "Ru", "Rh", "Pd", "Ag", "Cd", "In", "Sn"
51-60 = "Sb", "Te", "I", "Xe", "Cs", "Ba", "La", "Ce", "Pr", "Nd"
61-70 = "Pm", "Sm", "Eu", "Gd", "Tb", "Dy", "Ho", "Er", "Tm", "Yb"
71-80 = "Lu", "Hf", "Ta", "W", "Re", "Os", "Ir", "Pt", "Au", "Hg"
81-90 = "Tl", "Pb", "Bi", "Po", "At", "Rn", "Fr", "Ra", "Ac", "Th"
91-100 = "Pa", "U", "Np", "Pu", "Am", "Cm", "Bk", "Cf", "Es", "Fm"
101-109 = "Md", "No", "Lr", "Rf", "Db", "Sg", "Bh", "Hs", "Mt" :ul

:line

These are the 140 colors that LAMMPS pre-defines for use with the
"dump image"_dump_image.html and dump_modify commands.  Additional
colors can be defined with the dump_modify color command.  The 3
numbers listed for each name are the RGB (red/green/blue) values.
Divide each value by 255 to get the equivalent 0.0 to 1.0 value.

aliceblue = 240, 248, 255 |
antiquewhite = 250, 235, 215 |
aqua = 0, 255, 255 |
aquamarine = 127, 255, 212 |
azure = 240, 255, 255 |
beige = 245, 245, 220 |
bisque = 255, 228, 196 |
black = 0, 0, 0 |
blanchedalmond = 255, 255, 205 |
blue = 0, 0, 255 |
blueviolet = 138, 43, 226 |
brown = 165, 42, 42 |
burlywood = 222, 184, 135 |
cadetblue = 95, 158, 160 |
chartreuse = 127, 255, 0 |
chocolate = 210, 105, 30 |
coral = 255, 127, 80 |
cornflowerblue = 100, 149, 237 |
cornsilk = 255, 248, 220 |
crimson = 220, 20, 60 |
cyan = 0, 255, 255 |
darkblue = 0, 0, 139 |
darkcyan = 0, 139, 139 |
darkgoldenrod = 184, 134, 11 |
darkgray = 169, 169, 169 |
darkgreen = 0, 100, 0 |
darkkhaki = 189, 183, 107 |
darkmagenta = 139, 0, 139 |
darkolivegreen = 85, 107, 47 |
darkorange = 255, 140, 0 |
darkorchid = 153, 50, 204 |
darkred = 139, 0, 0 |
darksalmon = 233, 150, 122 |
darkseagreen = 143, 188, 143 |
darkslateblue = 72, 61, 139 |
darkslategray = 47, 79, 79 |
darkturquoise = 0, 206, 209 |
darkviolet = 148, 0, 211 |
deeppink = 255, 20, 147 |
deepskyblue = 0, 191, 255 |
dimgray = 105, 105, 105 |
dodgerblue = 30, 144, 255 |
firebrick = 178, 34, 34 |
floralwhite = 255, 250, 240 |
forestgreen = 34, 139, 34 |
fuchsia = 255, 0, 255 |
gainsboro = 220, 220, 220 |
ghostwhite = 248, 248, 255 |
gold = 255, 215, 0 |
goldenrod = 218, 165, 32 |
gray = 128, 128, 128 |
green = 0, 128, 0 |
greenyellow = 173, 255, 47 |
honeydew = 240, 255, 240 |
hotpink = 255, 105, 180 |
indianred = 205, 92, 92 |
indigo = 75, 0, 130 |
ivory = 255, 240, 240 |
khaki = 240, 230, 140 |
lavender = 230, 230, 250 |
lavenderblush = 255, 240, 245 |
lawngreen = 124, 252, 0 |
lemonchiffon = 255, 250, 205 |
lightblue = 173, 216, 230 |
lightcoral = 240, 128, 128 |
lightcyan = 224, 255, 255 |
lightgoldenrodyellow = 250, 250, 210 |
lightgreen = 144, 238, 144 |
lightgrey = 211, 211, 211 |
lightpink = 255, 182, 193 |
lightsalmon = 255, 160, 122 |
lightseagreen = 32, 178, 170 |
lightskyblue = 135, 206, 250 |
lightslategray = 119, 136, 153 |
lightsteelblue = 176, 196, 222 |
lightyellow = 255, 255, 224 |
lime = 0, 255, 0 |
limegreen = 50, 205, 50 |
linen = 250, 240, 230 |
magenta = 255, 0, 255 |
maroon = 128, 0, 0 |
mediumaquamarine = 102, 205, 170 |
mediumblue = 0, 0, 205 |
mediumorchid = 186, 85, 211 |
mediumpurple = 147, 112, 219 |
mediumseagreen = 60, 179, 113 |
mediumslateblue = 123, 104, 238 |
mediumspringgreen = 0, 250, 154 |
mediumturquoise = 72, 209, 204 |
mediumvioletred = 199, 21, 133 |
midnightblue = 25, 25, 112 |
mintcream = 245, 255, 250 |
mistyrose = 255, 228, 225 |
moccasin = 255, 228, 181 |
navajowhite = 255, 222, 173 |
navy = 0, 0, 128 |
oldlace = 253, 245, 230 |
olive = 128, 128, 0 |
olivedrab = 107, 142, 35 |
orange = 255, 165, 0 |
orangered = 255, 69, 0 |
orchid = 218, 112, 214 |
palegoldenrod = 238, 232, 170 |
palegreen = 152, 251, 152 |
paleturquoise = 175, 238, 238 |
palevioletred = 219, 112, 147 |
papayawhip = 255, 239, 213 |
peachpuff = 255, 239, 213 |
peru = 205, 133, 63 |
pink = 255, 192, 203 |
plum = 221, 160, 221 |
powderblue = 176, 224, 230 |
purple = 128, 0, 128 |
red = 255, 0, 0 |
rosybrown = 188, 143, 143 |
royalblue = 65, 105, 225 |
saddlebrown = 139, 69, 19 |
salmon = 250, 128, 114 |
sandybrown = 244, 164, 96 |
seagreen = 46, 139, 87 |
seashell = 255, 245, 238 |
sienna = 160, 82, 45 |
silver = 192, 192, 192 |
skyblue = 135, 206, 235 |
slateblue = 106, 90, 205 |
slategray = 112, 128, 144 |
snow = 255, 250, 250 |
springgreen = 0, 255, 127 |
steelblue = 70, 130, 180 |
tan = 210, 180, 140 |
teal = 0, 128, 128 |
thistle = 216, 191, 216 |
tomato = 253, 99, 71 |
turquoise = 64, 224, 208 |
violet = 238, 130, 238 |
wheat = 245, 222, 179 |
white = 255, 255, 255 |
whitesmoke = 245, 245, 245 |
yellow = 255, 255, 0 |
yellowgreen = 154, 205, 50 :tb(c=5,s=|)<|MERGE_RESOLUTION|>--- conflicted
+++ resolved
@@ -331,17 +331,6 @@
 The {element} keyword applies only to the the dump {cfg}, {xyz}, and
 {image} styles.  It associates element names (e.g. H, C, Fe) with
 LAMMPS atom types.  See the list of element names at the bottom of
-<<<<<<< HEAD
-this page.  In the case of dump {cfg}, it allows the "AtomEye"_atomeye
-visualization package to read the dump file and render atoms with the
-appropriate size and color.  In the case of dump {image}, the output
-images will follow the same "AtomEye"_atomeye convention.  An element
-name is specified for each atom type (1 to Ntype) in the simulation.
-The same element name can be given to multiple atom types.
-
-In the case of {xyz} format dumps, there are no restrictions to
-what label can be used as element. Any whitespace separated text
-=======
 this page.
 
 In the case of dump {cfg}, this allows the "AtomEye"_atomeye
@@ -355,7 +344,6 @@
 
 In the case of {xyz} format dumps, there are no restrictions to what
 label can be used as an element name.  Any whitespace separated text
->>>>>>> cf97293d
 will be accepted.
 
 :link(atomeye,http://mt.seas.upenn.edu/Archive/Graphics/A)
