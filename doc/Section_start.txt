--- conflicted
+++ resolved
@@ -1746,14 +1746,9 @@
 simulation.  An example set of statistics is shown here:
 
 Loop time of 2.81192 on 4 procs for 300 steps with 2004 atoms
-<<<<<<< HEAD
-97.0% CPU use with 4 MPI tasks x no OpenMP threads
-Performance: 18.436 ns/day  1.302 hours/ns  106.689 timesteps/s :pre
-=======
 
 Performance: 18.436 ns/day  1.302 hours/ns  106.689 timesteps/s
 97.0% CPU use with 4 MPI tasks x no OpenMP threads :pre
->>>>>>> c20049b5
 
 MPI task timings breakdown:
 Section |  min time  |  avg time  |  max time  |%varavg| %total
@@ -1781,18 +1776,6 @@
 Dangerous builds = 0 :pre
 
 The first section provides a global loop timing summary. The loop time
-<<<<<<< HEAD
-is the total wall time for the section. The second line provides the
-CPU utilzation per MPI task; it should be close to 100% times the number
-of OpenMP threads (or 1). Lower numbers correspond to delays due to
-file i/o or unsufficient thread utilization. The {Performance} line is
-provided for convenience to help predicting the number of loop
-continuations required and for comparing performance with other similar
-MD codes.
-
-The second section gives the breakdown of the CPU run time (in seconds)
-into major categories:
-=======
 is the total wall time for the section.  The {Performance} line is
 provided for convenience to help predicting the number of loop
 continuations required and for comparing performance with other
@@ -1803,7 +1786,6 @@
 
 The MPI task section gives the breakdown of the CPU run time (in
 seconds) into major categories:
->>>>>>> c20049b5
 
 {Pair} stands for all non-bonded force computation
 {Bond} stands for bonded interactions: bonds, angles, dihedrals, impropers
@@ -1822,19 +1804,6 @@
 the variation from the average close to zero. The final column shows
 the percentage of the total loop time is spent in this section.
 
-<<<<<<< HEAD
-When using the "timers full"_timers.html setting, and additional column
-is present that also prints the CPU utilization in percent. In addition,
-when using {timers full} and the "package omp"_package.html command are
-active, a similar timing summary of time spent in threaded regions to 
-monitor thread utilization and load balance is provided. A new enrty is
-the {Reduce} section, which lists the time spend in reducing the per-thread
-data elements to the storage for non-threaded computation. These thread
-timings are taking from the first MPI rank only and and thus, as the
-breakdown for MPI tasks can change from MPI rank to MPI rank, this
-breakdown can be very different for individual ranks. Here is an example
-output for this optional output section:
-=======
 When using the "timers full"_timers.html setting, an additional column
 is present that also prints the CPU utilization in percent. In
 addition, when using {timers full} and the "package omp"_package.html
@@ -1846,7 +1815,6 @@
 only and and thus, as the breakdown for MPI tasks can change from MPI
 rank to MPI rank, this breakdown can be very different for individual
 ranks. Here is an example output for this section:
->>>>>>> c20049b5
 
 Thread timings breakdown (MPI rank 0):
 Total threaded time 0.6846 / 90.6%
@@ -1858,10 +1826,6 @@
 Neigh   | 0.084778   | 0.086969   | 0.089161   |   0.7 | 12.70
 Reduce  | 0.0036485  | 0.003737   | 0.0038254  |   0.1 |  0.55
 
-<<<<<<< HEAD
-
-=======
->>>>>>> c20049b5
 The third section lists the number of owned atoms (Nlocal), ghost atoms
 (Nghost), and pair-wise neighbors stored per processor.  The max and min
 values give the spread of these values across processors with a 10-bin
