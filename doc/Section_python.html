--- conflicted
+++ resolved
@@ -273,16 +273,9 @@
 commands or query and set internal LAMMPS state.  As an example, this
 can be useful in an input script to create a more complex loop with
 branching logic, than can be created using the simple looping and
-<<<<<<< HEAD
-brancing logic enabled by the <A HREF = "next.html">next</A> and <A HREF = "if.html">if</A>
-commands.
-</P>
-<P>See the <A HREF = "python.html">python</A> doc page and the <A HREF = "variable.html">variable</A>
-=======
 brancing logic enabled by the <a class="reference internal" href="next.html"><em>next</em></a> and <a class="reference internal" href="if.html"><em>if</em></a>
 commands.</p>
 <p>See the <a class="reference internal" href="python.html"><em>python</em></a> doc page and the <a class="reference internal" href="variable.html"><em>variable</em></a>
->>>>>>> 32f22f2f
 doc page for its python-style variables for more info, including
 examples of Python code you can write for both pure Python operations
 and callbacks to LAMMPS.</p>
