--- conflicted
+++ resolved
@@ -17,13 +17,8 @@
 
 <H1></H1>
 
-<<<<<<< HEAD
 LAMMPS-ICMS Documentation :c,h3
-22 Nov 2013 version :c,h4
-=======
-LAMMPS Documentation :c,h3
 23 Nov 2013 version :c,h4
->>>>>>> 5618d581
 
 Version info: :h4
 
