--- conflicted
+++ resolved
@@ -17,13 +17,8 @@
 
 <H1></H1>
 
-<<<<<<< HEAD
 LAMMPS-ICMS Documentation :c,h3
-31 Dec 2013 version :c,h4
-=======
-LAMMPS Documentation :c,h3
 7 Jan 2014 version :c,h4
->>>>>>> 2222d6a5
 
 Version info: :h4
 
