"LAMMPS WWW Site"_lws - "LAMMPS Documentation"_ld - "LAMMPS Commands"_lc :c

:link(lws,http://lammps.sandia.gov)
:link(ld,Manual.html)
:link(lc,Section_commands.html#comm)

:line

processors command :h3

[Syntax:]

processors Px Py Pz :pre

Px,Py,Pz = # of processors in each dimension of a 3d grid :ul

[Examples:]

<<<<<<< HEAD
processors 2 4 4 
processors * 4 2
processors * 2 * :pre
=======
processors 2 4 4
processors * * 5
processors * 1 10 :pre
>>>>>>> 468afb93

[Description:]

Specify how processors are mapped as a 3d logical grid to the global
simulation box, namely Px by Py by Pz.

Any of the Px, Py, Pz parameters can be specified with an asterisk
"*", which means LAMMPS will choose the number of processors in that
dimension.  It will do this based on the size and shape of the global
simulation box so as to minimize the surface-to-volume ratio of each
processor's sub-domain.

A '*' as wildcard character can be used to let LAMMPS decide
what kind of processor grid to use for that dimension.

Since LAMMPS does not load-balance by changing the grid of 3d
processors on-the-fly, this command can be used to override the LAMMPS
default if it is known to be sub-optimal for a particular problem.
For example, a problem where the atom's extent will change
dramatically in a particular dimension over the course of the
simulation.

The product of Px, Py, Pz must equal P, the total # of processors
LAMMPS is running on.  For a "2d simulation"_dimension.html, Pz must
equal 1.  If multiple partitions are being used then P is the number
of processors in this partition; see "this
section"_Section_start.html#2_6 for an explanation of the -partition
command-line switch.

Note that if you run on a large, prime number of processors P, then a
grid such as 1 x P x 1 will be required, which may incur extra
communication costs.

[Restrictions:]

This command cannot be used after the simulation box is defined by a
"read_data"_read_data.html or "create_box"_create_box.html command.
It can be used before a restart file is read to change the 3d
processor grid from what is specified in the restart file.

[Related commands:]

"nthreads"_nthreads.html

[Default:]

<<<<<<< HEAD
processors * * * :pre
=======
Px Py Pz = * * *
>>>>>>> 468afb93
<|MERGE_RESOLUTION|>--- conflicted
+++ resolved
@@ -16,15 +16,9 @@
 
 [Examples:]
 
-<<<<<<< HEAD
-processors 2 4 4 
-processors * 4 2
-processors * 2 * :pre
-=======
 processors 2 4 4
 processors * * 5
 processors * 1 10 :pre
->>>>>>> 468afb93
 
 [Description:]
 
@@ -36,9 +30,6 @@
 dimension.  It will do this based on the size and shape of the global
 simulation box so as to minimize the surface-to-volume ratio of each
 processor's sub-domain.
-
-A '*' as wildcard character can be used to let LAMMPS decide
-what kind of processor grid to use for that dimension.
 
 Since LAMMPS does not load-balance by changing the grid of 3d
 processors on-the-fly, this command can be used to override the LAMMPS
@@ -71,8 +62,4 @@
 
 [Default:]
 
-<<<<<<< HEAD
-processors * * * :pre
-=======
-Px Py Pz = * * *
->>>>>>> 468afb93
+Px Py Pz = * * *