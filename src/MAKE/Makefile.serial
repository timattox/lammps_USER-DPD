--- conflicted
+++ resolved
@@ -8,17 +8,10 @@
 # unless additional compiler/linker flags or libraries needed for your machine
 
 CC =		g++
-<<<<<<< HEAD
-CCFLAGS =	-O3 -march=native -mpc64 -fno-exceptions -fno-rtti -ffast-math -funroll-loops -fstrict-aliasing -Wall 
-DEPFLAGS =	-M
-LINK =		g++
-LINKFLAGS =	-O2 -march=native -mpc64 -fno-exceptions -fno-rtti
-=======
 CCFLAGS =	-O
 DEPFLAGS =	-M
 LINK =		g++
 LINKFLAGS =	-O
->>>>>>> adbeb027
 LIB =           
 ARCHIVE =	ar
 ARFLAGS =	-rc
@@ -52,11 +45,7 @@
 # PATH = path for FFT library
 # LIB = name of FFT library
 
-<<<<<<< HEAD
-FFT_INC =       -DFFT_FFTW3 -DFFT_SINGLE
-=======
 FFT_INC = 
->>>>>>> adbeb027
 FFT_PATH = 
 FFT_LIB =       -lfftw3f
 
@@ -67,21 +56,9 @@
 # PATH = path for JPEG library
 # LIB = name of JPEG library
 
-<<<<<<< HEAD
-gpu_SYSLIB =       -lcudart -lcuda
-meam_SYSLIB =      -lgfortran
-reax_SYSLIB =      -lgfortran
-user-atc_SYSLIB =  -lblas -llapack
-
-gpu_SYSPATH =      -L$(HOME)/cuda/lib64 -L/usr/lib64/nvidia  -Wl,-rpath,$(HOME)/cuda/lib64
-meam_SYSPATH =     
-reax_SYSPATH =     
-user-atc_SYSPATH = 	
-=======
 JPG_INC =       
 JPG_PATH = 	
 JPG_LIB =	
->>>>>>> adbeb027
 
 # ---------------------------------------------------------------------
 # build rules and dependencies
