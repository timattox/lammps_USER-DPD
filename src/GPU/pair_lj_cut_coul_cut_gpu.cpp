/* ----------------------------------------------------------------------
   LAMMPS - Large-scale Atomic/Molecular Massively Parallel Simulator
   http://lammps.sandia.gov, Sandia National Laboratories
   Steve Plimpton, sjplimp@sandia.gov
   
   Copyright (2003) Sandia Corporation.  Under the terms of Contract
   DE-AC04-94AL85000 with Sandia Corporation, the U.S. Government retains
   certain rights in this software.  This software is distributed under 
   the GNU General Public License.
   
   See the README file in the top-level LAMMPS directory.
------------------------------------------------------------------------- */

/* ----------------------------------------------------------------------
   Contributing author: Mike Brown (SNL)
------------------------------------------------------------------------- */

#include "lmptype.h"
#include "math.h"
#include "stdio.h"
#include "stdlib.h"
#include "pair_lj_cut_coul_cut_gpu.h"
#include "atom.h"
#include "atom_vec.h"
#include "comm.h"
#include "force.h"
#include "neighbor.h"
#include "neigh_list.h"
#include "integrate.h"
#include "memory.h"
#include "error.h"
#include "neigh_request.h"
#include "universe.h"
#include "update.h"
#include "domain.h"
#include "string.h"
#include "gpu_extra.h"

#define MIN(a,b) ((a) < (b) ? (a) : (b))
#define MAX(a,b) ((a) > (b) ? (a) : (b))

// External functions from cuda library for atom decomposition

int ljc_gpu_init(const int ntypes, double **cutsq, double **host_lj1,
                 double **host_lj2, double **host_lj3, double **host_lj4, 
                 double **offset, double *special_lj, const int nlocal, 
                 const int nall, const int max_nbors, const int maxspecial,
                 const double cell_size, int &gpu_mode, FILE *screen,
                 double **host_cut_ljsq, double **host_cut_coulsq,
                 double *host_special_coul, const double qqrd2e);
void ljc_gpu_clear();
int ** ljc_gpu_compute_n(const int ago, const int inum,
			 const int nall, double **host_x, int *host_type, 
			 double *sublo, double *subhi, int *tag, int **nspecial,
			 int **special, const bool eflag, const bool vflag,
			 const bool eatom, const bool vatom, int &host_start,
			 int **ilist, int **jnum, const double cpu_time,
			 bool &success, double *host_q, double *boxlo,
			 double *prd);
void ljc_gpu_compute(const int ago, const int inum,
	 	     const int nall, double **host_x, int *host_type,
                     int *ilist, int *numj, int **firstneigh,
		     const bool eflag, const bool vflag, const bool eatom,
                     const bool vatom, int &host_start, const double cpu_time,
                     bool &success, double *host_q, const int nlocal,
		     double *boxlo, double *prd);
double ljc_gpu_bytes();

using namespace LAMMPS_NS;

/* ---------------------------------------------------------------------- */

PairLJCutCoulCutGPU::PairLJCutCoulCutGPU(LAMMPS *lmp) : PairLJCutCoulCut(lmp), gpu_mode(GPU_PAIR)
{
  respa_enable = 0;
  cpu_time = 0.0;
}

/* ----------------------------------------------------------------------
   free all arrays
------------------------------------------------------------------------- */

PairLJCutCoulCutGPU::~PairLJCutCoulCutGPU()
{
  ljc_gpu_clear();
}

/* ---------------------------------------------------------------------- */

void PairLJCutCoulCutGPU::compute(int eflag, int vflag)
{
  if (eflag || vflag) ev_setup(eflag,vflag);
  else evflag = vflag_fdotr = 0;
  
  int nall = atom->nlocal + atom->nghost;
  int inum, host_start;
  
  bool success = true;
  int *ilist, *numneigh, **firstneigh;  
  if (gpu_mode == GPU_NEIGH) {
    inum = atom->nlocal;
    firstneigh = ljc_gpu_compute_n(neighbor->ago, inum, nall, atom->x,
				   atom->type, domain->sublo, domain->subhi,
				   atom->tag, atom->nspecial, atom->special,
				   eflag, vflag, eflag_atom, vflag_atom,
				   host_start, &ilist, &numneigh, cpu_time,
				   success, atom->q, domain->boxlo, 
				   domain->prd);
  } else {
    inum = list->inum;
    ilist = list->ilist;
    numneigh = list->numneigh;
    firstneigh = list->firstneigh;
    ljc_gpu_compute(neighbor->ago, inum, nall, atom->x, atom->type,
		    ilist, numneigh, firstneigh, eflag, vflag, eflag_atom,
		    vflag_atom, host_start, cpu_time, success, atom->q,
		    atom->nlocal, domain->boxlo, domain->prd);
  }
  if (!success)
    error->one("Out of memory on GPGPU");

  if (host_start<inum) {
    cpu_time = MPI_Wtime();
    cpu_compute(host_start, inum, eflag, vflag, ilist, numneigh, firstneigh);
    cpu_time = MPI_Wtime() - cpu_time;
  }
}

/* ----------------------------------------------------------------------
   init specific to this pair style
------------------------------------------------------------------------- */

void PairLJCutCoulCutGPU::init_style()
{
  if (!atom->q_flag)
    error->all("Pair style lj/cut/coul/cut requires atom attribute q");

  if (force->newton_pair) 
    error->all("Cannot use newton pair with GPU LJ pair style");

  // Repeat cutsq calculation because done after call to init_style
  double maxcut = -1.0;
  double cut;
  for (int i = 1; i <= atom->ntypes; i++) {
    for (int j = i; j <= atom->ntypes; j++) {
      if (setflag[i][j] != 0 || (setflag[i][i] != 0 && setflag[j][j] != 0)) {
        cut = init_one(i,j);
        cut *= cut;
        if (cut > maxcut)
          maxcut = cut;
        cutsq[i][j] = cutsq[j][i] = cut;
      } else
        cutsq[i][j] = cutsq[j][i] = 0.0;
    }
  }
  double cell_size = sqrt(maxcut) + neighbor->skin;

  int maxspecial=0;
  if (atom->molecular)
    maxspecial=atom->maxspecial;
  int success = ljc_gpu_init(atom->ntypes+1, cutsq, lj1, lj2, lj3, lj4,
			     offset, force->special_lj, atom->nlocal,
			     atom->nlocal+atom->nghost, 300, maxspecial,
			     cell_size, gpu_mode, screen, cut_ljsq, cut_coulsq,
			     force->special_coul, force->qqrd2e);
  GPU_EXTRA::check_flag(success,error,world);

  if (gpu_mode != GPU_NEIGH) {
    int irequest = neighbor->request(this);
    neighbor->requests[irequest]->half = 0;
    neighbor->requests[irequest]->full = 1;
  }
}

/* ---------------------------------------------------------------------- */

double PairLJCutCoulCutGPU::memory_usage()
{
  double bytes = Pair::memory_usage();
  return bytes + ljc_gpu_bytes();
}

/* ---------------------------------------------------------------------- */

void PairLJCutCoulCutGPU::cpu_compute(int start, int inum, int eflag, int vflag,
				      int *ilist, int *numneigh,
				      int **firstneigh)
{
  int i,j,ii,jj,jnum,itype,jtype;
  double qtmp,xtmp,ytmp,ztmp,delx,dely,delz,evdwl,ecoul,fpair;
  double rsq,r2inv,r6inv,forcecoul,forcelj,factor_coul,factor_lj;
  int *jlist;

  evdwl = ecoul = 0.0;

  double **x = atom->x;
  double **f = atom->f;
  double *q = atom->q;
  int *type = atom->type;
  int nlocal = atom->nlocal;
  double *special_coul = force->special_coul;
  double *special_lj = force->special_lj;
  int newton_pair = force->newton_pair;
  double qqrd2e = force->qqrd2e;

  // loop over neighbors of my atoms

  for (ii = start; ii < inum; ii++) {
    i = ilist[ii];
    qtmp = q[i];
    xtmp = x[i][0];
    ytmp = x[i][1];
    ztmp = x[i][2];
    itype = type[i];
    jlist = firstneigh[i];
    jnum = numneigh[i];

    for (jj = 0; jj < jnum; jj++) {
      j = jlist[jj];
      factor_lj = special_lj[sbmask(j)];
      factor_coul = special_coul[sbmask(j)];
      j &= NEIGHMASK;

      delx = xtmp - x[j][0];
      dely = ytmp - x[j][1];
      delz = ztmp - x[j][2];
      rsq = delx*delx + dely*dely + delz*delz;
      jtype = type[j];

      if (rsq < cutsq[itype][jtype]) {
	r2inv = 1.0/rsq;

	if (rsq < cut_coulsq[itype][jtype])
	  forcecoul = qqrd2e * qtmp*q[j]*sqrt(r2inv);
	else forcecoul = 0.0;

	if (rsq < cut_ljsq[itype][jtype]) {
	  r6inv = r2inv*r2inv*r2inv;
	  forcelj = r6inv * (lj1[itype][jtype]*r6inv - lj2[itype][jtype]);
	} else forcelj = 0.0;

	fpair = (factor_coul*forcecoul + factor_lj*forcelj) * r2inv;

	f[i][0] += delx*fpair;
	f[i][1] += dely*fpair;
	f[i][2] += delz*fpair;

	if (eflag) {
	  if (rsq < cut_coulsq[itype][jtype])
	    ecoul = factor_coul * qqrd2e * qtmp*q[j]*sqrt(r2inv);
	  else ecoul = 0.0;
	  if (rsq < cut_ljsq[itype][jtype]) {
	    evdwl = r6inv*(lj3[itype][jtype]*r6inv-lj4[itype][jtype]) -
	      offset[itype][jtype];
	    evdwl *= factor_lj;
	  } else evdwl = 0.0;
	}

	if (evflag) ev_tally_full(i,evdwl,ecoul,fpair,delx,dely,delz);
      }
    }
  }
<<<<<<< HEAD
=======
}

/* ---------------------------------------------------------------------- */

void PairLJCutCoulCutGPU::cpu_compute(int *nbors, int start, int eflag,
                                      int vflag)
{
  int i,j,jnum,itype,jtype;
  double qtmp,xtmp,ytmp,ztmp,delx,dely,delz,evdwl,ecoul,fpair;
  double rsq,r2inv,r6inv,forcecoul,forcelj,factor_coul,factor_lj;

  evdwl = ecoul = 0.0;

  double **x = atom->x;
  double **f = atom->f;
  double *q = atom->q;
  int *type = atom->type;
  int nlocal = atom->nlocal;
  int stride = nlocal-start;
  double *special_coul = force->special_coul;
  double *special_lj = force->special_lj;
  double qqrd2e = force->qqrd2e;

  // loop over neighbors of my atoms

  for (i = start; i < nlocal; i++) {
    qtmp = q[i];
    xtmp = x[i][0];
    ytmp = x[i][1];
    ztmp = x[i][2];
    itype = type[i];
    int *nbor = nbors + i - start;
    jnum = *nbor;
    nbor += stride;
    int *nbor_end = nbor + stride * jnum;

    for (; nbor<nbor_end; nbor+=stride) {
      j = *nbor;
      factor_lj = special_lj[sbmask(j)];
      factor_coul = special_coul[sbmask(j)];
      j &= NEIGHMASK;

      delx = xtmp - x[j][0];
      dely = ytmp - x[j][1];
      delz = ztmp - x[j][2];
      rsq = delx*delx + dely*dely + delz*delz;
      jtype = type[j];

      if (rsq < cutsq[itype][jtype]) {
	r2inv = 1.0/rsq;

	if (rsq < cut_coulsq[itype][jtype])
	  forcecoul = qqrd2e * qtmp*q[j]*sqrt(r2inv);
	else forcecoul = 0.0;

	if (rsq < cut_ljsq[itype][jtype]) {
	  r6inv = r2inv*r2inv*r2inv;
	  forcelj = r6inv * (lj1[itype][jtype]*r6inv - lj2[itype][jtype]);
	} else forcelj = 0.0;

	fpair = (factor_coul*forcecoul + factor_lj*forcelj) * r2inv;

	f[i][0] += delx*fpair;
	f[i][1] += dely*fpair;
	f[i][2] += delz*fpair;

	if (eflag) {
	  if (rsq < cut_coulsq[itype][jtype])
	    ecoul = factor_coul * qqrd2e * qtmp*q[j]*sqrt(r2inv);
	  else ecoul = 0.0;
	  if (rsq < cut_ljsq[itype][jtype]) {
	    evdwl = r6inv*(lj3[itype][jtype]*r6inv-lj4[itype][jtype]) -
	      offset[itype][jtype];
	    evdwl *= factor_lj;
	  } else evdwl = 0.0;
	}

        if (j<start) {
  	  if (evflag) ev_tally_full(i,evdwl,ecoul,fpair,delx,dely,delz);
        } else {
          if (j<nlocal) {
	    f[j][0] -= delx*fpair;
	    f[j][1] -= dely*fpair;
	    f[j][2] -= delz*fpair;
  	  }
	  if (evflag) ev_tally(i,j,nlocal,0,
			       evdwl,ecoul,fpair,delx,dely,delz);
        }
      }
    }
  }
>>>>>>> f3feb533
}<|MERGE_RESOLUTION|>--- conflicted
+++ resolved
@@ -260,98 +260,4 @@
       }
     }
   }
-<<<<<<< HEAD
-=======
-}
-
-/* ---------------------------------------------------------------------- */
-
-void PairLJCutCoulCutGPU::cpu_compute(int *nbors, int start, int eflag,
-                                      int vflag)
-{
-  int i,j,jnum,itype,jtype;
-  double qtmp,xtmp,ytmp,ztmp,delx,dely,delz,evdwl,ecoul,fpair;
-  double rsq,r2inv,r6inv,forcecoul,forcelj,factor_coul,factor_lj;
-
-  evdwl = ecoul = 0.0;
-
-  double **x = atom->x;
-  double **f = atom->f;
-  double *q = atom->q;
-  int *type = atom->type;
-  int nlocal = atom->nlocal;
-  int stride = nlocal-start;
-  double *special_coul = force->special_coul;
-  double *special_lj = force->special_lj;
-  double qqrd2e = force->qqrd2e;
-
-  // loop over neighbors of my atoms
-
-  for (i = start; i < nlocal; i++) {
-    qtmp = q[i];
-    xtmp = x[i][0];
-    ytmp = x[i][1];
-    ztmp = x[i][2];
-    itype = type[i];
-    int *nbor = nbors + i - start;
-    jnum = *nbor;
-    nbor += stride;
-    int *nbor_end = nbor + stride * jnum;
-
-    for (; nbor<nbor_end; nbor+=stride) {
-      j = *nbor;
-      factor_lj = special_lj[sbmask(j)];
-      factor_coul = special_coul[sbmask(j)];
-      j &= NEIGHMASK;
-
-      delx = xtmp - x[j][0];
-      dely = ytmp - x[j][1];
-      delz = ztmp - x[j][2];
-      rsq = delx*delx + dely*dely + delz*delz;
-      jtype = type[j];
-
-      if (rsq < cutsq[itype][jtype]) {
-	r2inv = 1.0/rsq;
-
-	if (rsq < cut_coulsq[itype][jtype])
-	  forcecoul = qqrd2e * qtmp*q[j]*sqrt(r2inv);
-	else forcecoul = 0.0;
-
-	if (rsq < cut_ljsq[itype][jtype]) {
-	  r6inv = r2inv*r2inv*r2inv;
-	  forcelj = r6inv * (lj1[itype][jtype]*r6inv - lj2[itype][jtype]);
-	} else forcelj = 0.0;
-
-	fpair = (factor_coul*forcecoul + factor_lj*forcelj) * r2inv;
-
-	f[i][0] += delx*fpair;
-	f[i][1] += dely*fpair;
-	f[i][2] += delz*fpair;
-
-	if (eflag) {
-	  if (rsq < cut_coulsq[itype][jtype])
-	    ecoul = factor_coul * qqrd2e * qtmp*q[j]*sqrt(r2inv);
-	  else ecoul = 0.0;
-	  if (rsq < cut_ljsq[itype][jtype]) {
-	    evdwl = r6inv*(lj3[itype][jtype]*r6inv-lj4[itype][jtype]) -
-	      offset[itype][jtype];
-	    evdwl *= factor_lj;
-	  } else evdwl = 0.0;
-	}
-
-        if (j<start) {
-  	  if (evflag) ev_tally_full(i,evdwl,ecoul,fpair,delx,dely,delz);
-        } else {
-          if (j<nlocal) {
-	    f[j][0] -= delx*fpair;
-	    f[j][1] -= dely*fpair;
-	    f[j][2] -= delz*fpair;
-  	  }
-	  if (evflag) ev_tally(i,j,nlocal,0,
-			       evdwl,ecoul,fpair,delx,dely,delz);
-        }
-      }
-    }
-  }
->>>>>>> f3feb533
 }