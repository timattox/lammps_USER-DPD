--- conflicted
+++ resolved
@@ -23,12 +23,9 @@
 #include "group.h"
 #include "error.h"
 
-#include <string.h>
-
 using namespace LAMMPS_NS;
 
 /* ---------------------------------------------------------------------- */
-
 
 void WriteDump::command(int narg, char **arg)
 {
@@ -47,23 +44,13 @@
 
   Dump *dump;
 
-<<<<<<< HEAD
-  // dump command line. set required arguments
-
-=======
->>>>>>> 661c056c
   char **dumpargs = new char*[modindex+2];
   dumpargs[0] = (char *) "WRITE_DUMP"; // dump id
   dumpargs[1] = arg[0];                // group
   dumpargs[2] = arg[1];                // dump style
   dumpargs[3] = (char *) "0";          // dump frequency
 
-<<<<<<< HEAD
-  // optional arguments
-  for (int i=2; i < modindex; ++i)
-=======
   for (int i = 2; i < modindex; ++i)
->>>>>>> 661c056c
     dumpargs[i+2] = arg[i];
 
   if (0) return;         // dummy line to enable else-if macro expansion
