/* ----------------------------------------------------------------------
   LAMMPS - Large-scale Atomic/Molecular Massively Parallel Simulator
   http://lammps.sandia.gov, Sandia National Laboratories
   Steve Plimpton, sjplimp@sandia.gov

   Copyright (2003) Sandia Corporation.  Under the terms of Contract
   DE-AC04-94AL85000 with Sandia Corporation, the U.S. Government retains
   certain rights in this software.  This software is distributed under
   the GNU General Public License.

   See the README file in the top-level LAMMPS directory.
------------------------------------------------------------------------- */

#include "mpi.h"
#include "math.h"
#include "string.h"
#include "stdio.h"
#include "finish.h"
#include "timer.h"
#include "universe.h"
#include "accelerator_kokkos.h"
#include "accelerator_omp.h"
#include "atom.h"
#include "atom_vec.h"
#include "molecule.h"
#include "comm.h"
#include "force.h"
#include "kspace.h"
#include "update.h"
#include "min.h"
#include "neighbor.h"
#include "neigh_list.h"
#include "neigh_request.h"
#include "output.h"
#include "memory.h"
#include "accelerator_omp.h"

#ifdef LMP_USER_OMP
#include "modify.h"
#include "fix_omp.h"
#include "thr_data.h"
#endif

#ifdef LMP_USER_OMP
#include "modify.h"
#include "fix_omp.h"
#include "thr_data.h"
#endif

using namespace LAMMPS_NS;

<<<<<<< HEAD
static void mpi_timings(const char *label, Timer *t, enum Timer::ttype tt,
                        MPI_Comm world, const int nprocs, const int nthreads,
                        const int me, double time_loop, FILE *scr, FILE *log)
{
  double tmp, time_max, time_min, time_sq;
  double time = t->get_wall(tt);
  
  double time_cpu = t->get_cpu(tt);
  if (time/time_loop < 0.001)  // insufficient timer resolution!
    time_cpu = 1.0;
  else
    time_cpu = time_cpu / time;
  if (time_cpu > nthreads) time_cpu = nthreads;

  MPI_Allreduce(&time,&time_min,1,MPI_DOUBLE,MPI_MIN,world);
  MPI_Allreduce(&time,&time_max,1,MPI_DOUBLE,MPI_MAX,world);
  time_sq = time*time;
  MPI_Allreduce(&time,&tmp,1,MPI_DOUBLE,MPI_SUM,world);
  time = tmp/nprocs;
  MPI_Allreduce(&time_sq,&tmp,1,MPI_DOUBLE,MPI_SUM,world);
  time_sq = tmp/nprocs;
  MPI_Allreduce(&time_cpu,&tmp,1,MPI_DOUBLE,MPI_SUM,world);
  time_cpu = tmp/nprocs*100.0;

  // % variance from the average as measure of load imbalance
  if (time > 1.0e-10)
    time_sq = sqrt(time_sq/time - time)*100.0;
  else
    time_sq = 0.0;


  if (me == 0) {
    tmp = time/time_loop*100.0;
    if (t->has_full()) {
      const char fmt[] = "%-8s|%- 12.5g|%- 12.5g|%- 12.5g|%6.1f |%6.1f |%6.2f\n";
      if (scr)
        fprintf(scr,fmt,label,time_min,time,time_max,time_sq,time_cpu,tmp);
      if (log)
        fprintf(log,fmt,label,time_min,time,time_max,time_sq,time_cpu,tmp);
      time_loop = 100.0/time_loop;
    } else {
      const char fmt[] = "%-8s|%- 12.5g|%- 12.5g|%- 12.5g|%6.1f |%6.2f\n";
      if (scr)
        fprintf(scr,fmt,label,time_min,time,time_max,time_sq,tmp);
      if (log)
        fprintf(log,fmt,label,time_min,time,time_max,time_sq,tmp);
    }
  }
}

/* ---------------------------------------------------------------------- */

#ifdef LMP_USER_OMP
static void omp_times(FixOMP *fix, const char *label, enum Timer::ttype which,
                      const int nthreads,FILE *scr, FILE *log)
{
  const char fmt[] = "%-8s|%- 12.5g|%- 12.5g|%- 12.5g|%6.1f |%6.2f\n";
  double time_min, time_max, time_avg, time_total, time_std;

  time_min =  1.0e100;
  time_max = -1.0e100;
  time_total = time_avg = time_std = 0.0;

  for (int i=0; i < nthreads; ++i) {
    ThrData *thr = fix->get_thr(i);
    double tmp=thr->get_time(which);
    time_min = MIN(time_min,tmp);
    time_max = MAX(time_max,tmp);
    time_avg += tmp;
    time_std += tmp*tmp;
    time_total += thr->get_time(Timer::ALL);
  }

  time_avg /= nthreads;
  time_std /= nthreads;
  time_total /= nthreads;

  if (time_avg > 1.0e-10)
    time_std = sqrt(time_std/time_avg - time_avg)*100.0;
  else
    time_std = 0.0;

  if (scr) fprintf(scr,fmt,label,time_min,time_avg,time_max,time_std,
                   time_avg/time_total*100.0);
  if (log) fprintf(log,fmt,label,time_min,time_avg,time_max,time_std,
                   time_avg/time_total*100.0);
}
#endif


=======
// local function prototypes, code at end of file

static void mpi_timings(const char *label, Timer *t, enum Timer::ttype tt,
                        MPI_Comm world, const int nprocs, const int nthreads,
                        const int me, double time_loop, FILE *scr, FILE *log);

#ifdef LMP_USER_OMP
static void omp_times(FixOMP *fix, const char *label, enum Timer::ttype which,
                      const int nthreads,FILE *scr, FILE *log);
#endif

>>>>>>> c20049b5
/* ---------------------------------------------------------------------- */

Finish::Finish(LAMMPS *lmp) : Pointers(lmp) {}

/* ---------------------------------------------------------------------- */

void Finish::end(int flag)
{
  int i,m,nneigh,nneighfull;
  int histo[10];
  int minflag,prdflag,tadflag,timeflag,fftflag,histoflag,neighflag;
  double time,tmp,ave,max,min;
  double time_loop,time_other,cpu_loop;

  int me,nprocs;
  MPI_Comm_rank(world,&me);
  MPI_Comm_size(world,&nprocs);

  const int nthreads = comm->nthreads;

  // recompute natoms in case atoms have been lost

  bigint nblocal = atom->nlocal;
  MPI_Allreduce(&nblocal,&atom->natoms,1,MPI_LMP_BIGINT,MPI_SUM,world);

  // choose flavors of statistical output
  // flag determines caller
  // flag = 0 = just loop summary
  // flag = 1 = dynamics or minimization
  // flag = 2 = PRD
  // flag = 3 = TAD
  // turn off neighflag for Kspace partition of verlet/split integrator

  minflag = prdflag = tadflag = timeflag = fftflag = histoflag = neighflag = 0;
  time_loop = cpu_loop = time_other = 0.0;

  if (flag == 1) {
    if (update->whichflag == 2) minflag = 1;
    timeflag = histoflag = 1;
    neighflag = 1;
    if (update->whichflag == 1 &&
        strcmp(update->integrate_style,"verlet/split") == 0 &&
        universe->iworld == 1) neighflag = 0;
    if (force->kspace && force->kspace_match("pppm",0)
        && force->kspace->fftbench) fftflag = 1;
  }
  if (flag == 2) prdflag = timeflag = histoflag = neighflag = 1;
  if (flag == 3) tadflag = histoflag = neighflag = 1;

  // loop stats

  if (timer->has_loop()) {
    
    // overall loop time

    time_loop = timer->get_wall(Timer::TOTAL);
    cpu_loop = timer->get_cpu(Timer::TOTAL);
    MPI_Allreduce(&time_loop,&tmp,1,MPI_DOUBLE,MPI_SUM,world);
    time_loop = tmp/nprocs;
    MPI_Allreduce(&cpu_loop,&tmp,1,MPI_DOUBLE,MPI_SUM,world);
    cpu_loop = tmp/nprocs;
    if (time_loop > 0.0) cpu_loop = cpu_loop/time_loop*100.0;
 
    if (me == 0) {
      int ntasks = nprocs * nthreads;
<<<<<<< HEAD

#ifdef LMP_USER_OMP
      const char fmt[] = "\nLoop time of %g on %d procs "
        "for %d steps with " BIGINT_FORMAT " atoms\n"
        "%.1f%% CPU use with %d MPI tasks x %d OpenMP threads\n";
      if (screen) fprintf(screen,fmt,time_loop,ntasks,update->nsteps,
                          atom->natoms,cpu_loop,nprocs,nthreads);
      if (logfile) fprintf(logfile,fmt,time_loop,ntasks,update->nsteps,
                           atom->natoms,cpu_loop,nprocs,nthreads);
#else
      const char fmt[] = "\nLoop time of %g on %d procs "
        "for %d steps with " BIGINT_FORMAT " atoms\n"
        "%.1f%% CPU use with %d MPI tasks x no OpenMP threads\n";
      if (screen) fprintf(screen,fmt,time_loop,ntasks,update->nsteps,
                          atom->natoms,cpu_loop,nprocs);
      if (logfile) fprintf(logfile,fmt,time_loop,ntasks,update->nsteps,
                           atom->natoms,cpu_loop,nprocs);
#endif

      // Gromacs/NAMD-like performance metric for MD with suitable unit settings

      if ( timeflag && !minflag && !prdflag && !tadflag &&
           (update->nsteps > 0) && (update->dt != 0.0) &&
           ((strcmp(update->unit_style,"metal") == 0) ||
            (strcmp(update->unit_style,"micro") == 0) ||
            (strcmp(update->unit_style,"nano") == 0) ||
            (strcmp(update->unit_style,"electron") == 0) ||
            (strcmp(update->unit_style,"real") == 0)) ) {
        double t_step, ns_day, hrs_ns, tps, one_fs = force->femtosecond;

        t_step = ((double)time_loop) / ((double) update->nsteps);
        tps = 1.0/t_step;
        hrs_ns = t_step / update->dt * 1000000.0 * one_fs / 60.0 / 60.0;
        ns_day = 24.0 * 60.0 * 60.0 / t_step * update->dt / one_fs / 1000000.0;

        const char perf[] = 
          "Performance: %.3f ns/day  %.3f hours/ns  %.3f timesteps/s\n";
        if (screen) fprintf(screen,perf,ns_day, hrs_ns, tps);
        if (logfile) fprintf(logfile, perf, ns_day, hrs_ns, tps);
      }
=======
      const char fmt1[] = "Loop time of %g on %d procs "
        "for %d steps with " BIGINT_FORMAT " atoms\n\n";
      if (screen) fprintf(screen,fmt1,time_loop,ntasks,update->nsteps,
                          atom->natoms,cpu_loop);
      if (logfile) fprintf(logfile,fmt1,time_loop,ntasks,update->nsteps,
                           atom->natoms,cpu_loop);

      // Gromacs/NAMD-style performance metric for suitable unit settings

      if ( timeflag && !minflag && !prdflag && !tadflag &&
           (update->nsteps > 0) && (update->dt != 0.0) &&
           ((strcmp(update->unit_style,"lj") == 0) ||
            (strcmp(update->unit_style,"metal") == 0) ||
            (strcmp(update->unit_style,"micro") == 0) ||
            (strcmp(update->unit_style,"nano") == 0) ||
            (strcmp(update->unit_style,"electron") == 0) ||
            (strcmp(update->unit_style,"real") == 0)) ) {
        double one_fs = force->femtosecond;
        double t_step = ((double) time_loop) / ((double) update->nsteps);
        double step_t = 1.0/t_step;

        if (strcmp(update->unit_style,"lj") == 0) {
          double tau_day = 24.0*3600.0 / t_step * update->dt / one_fs;
          const char perf[] = "Performance: %.3f tau/day, %.3f timesteps/s\n";
          if (screen) fprintf(screen,perf,tau_day,step_t);
          if (logfile) fprintf(logfile,perf,tau_day,step_t);
        } else {
          double hrs_ns = t_step / update->dt * 1000000.0 * one_fs / 3600.0;
          double ns_day = 24.0*3600.0 / t_step * update->dt / one_fs/1000000.0;
          const char perf[] = 
            "Performance: %.3f ns/day, %.3f hours/ns, %.3f timesteps/s\n";
          if (screen) fprintf(screen,perf,ns_day,hrs_ns,step_t);
          if (logfile) fprintf(logfile,perf,ns_day,hrs_ns,step_t);
        }
      }

      // CPU use on MPI tasks and OpenMP threads

#ifdef LMP_USER_OMP
      const char fmt2[] = 
        "%.1f%% CPU use with %d MPI tasks x %d OpenMP threads\n";
      if (screen) fprintf(screen,fmt2,cpu_loop,nprocs,nthreads);
      if (logfile) fprintf(logfile,fmt2,cpu_loop,nprocs,nthreads);
#else
      const char fmt2[] =
        "%.1f%% CPU use with %d MPI tasks x no OpenMP threads\n";
      if (screen) fprintf(screen,fmt2,cpu_loop,nprocs);
      if (logfile) fprintf(logfile,fmt2,cpu_loop,nprocs);
#endif

>>>>>>> c20049b5
    }
  }

  // avoid division by zero for very short runs

  if (time_loop == 0.0) time_loop = 1.0;
  if (cpu_loop == 0.0) cpu_loop = 100.0;

  // get "Other" wall time for later use

  if (timer->has_normal())
    time_other = timer->get_wall(Timer::TOTAL) - timer->get_wall(Timer::ALL);
   
  // minimization stats

  if (minflag) {
    if (me == 0) {
      if (screen) fprintf(screen,"\n");
      if (logfile) fprintf(logfile,"\n");
    }

    if (me == 0) {
      if (screen) {
        fprintf(screen,"Minimization stats:\n");
        fprintf(screen,"  Stopping criterion = %s\n",
                update->minimize->stopstr);
        fprintf(screen,"  Energy initial, next-to-last, final = \n"
                "    %18.12g %18.12g %18.12g\n",
                update->minimize->einitial,update->minimize->eprevious,
                update->minimize->efinal);
        fprintf(screen,"  Force two-norm initial, final = %g %g\n",
                update->minimize->fnorm2_init,update->minimize->fnorm2_final);
        fprintf(screen,"  Force max component initial, final = %g %g\n",
                update->minimize->fnorminf_init,
                update->minimize->fnorminf_final);
        fprintf(screen,"  Final line search alpha, max atom move = %g %g\n",
                update->minimize->alpha_final,
                update->minimize->alpha_final*
                update->minimize->fnorminf_final);
        fprintf(screen,"  Iterations, force evaluations = %d %d\n",
                update->minimize->niter,update->minimize->neval);
      }
      if (logfile) {
        fprintf(logfile,"Minimization stats:\n");
        fprintf(logfile,"  Stopping criterion = %s\n",
                update->minimize->stopstr);
        fprintf(logfile,"  Energy initial, next-to-last, final = \n"
                "    %18.12g %18.12g %18.12g\n",
                update->minimize->einitial,update->minimize->eprevious,
                update->minimize->efinal);
        fprintf(logfile,"  Force two-norm initial, final = %g %g\n",
                update->minimize->fnorm2_init,update->minimize->fnorm2_final);
        fprintf(logfile,"  Force max component initial, final = %g %g\n",
                update->minimize->fnorminf_init,
                update->minimize->fnorminf_final);
        fprintf(logfile,"  Final line search alpha, max atom move = %g %g\n",
                update->minimize->alpha_final,
                update->minimize->alpha_final*
                update->minimize->fnorminf_final);
        fprintf(logfile,"  Iterations, force evaluations = %d %d\n",
                update->minimize->niter,update->minimize->neval);
      }
    }
  }

  // PRD stats using PAIR,BOND,KSPACE for dephase,dynamics,quench

  if (prdflag) {
    if (me == 0) {
      if (screen) fprintf(screen,"\n");
      if (logfile) fprintf(logfile,"\n");
    }

    if (screen) fprintf(screen,"PRD stats:\n");
    if (logfile) fprintf(logfile,"PRD stats:\n");

    time = timer->get_wall(Timer::DEPHASE);
    MPI_Allreduce(&time,&tmp,1,MPI_DOUBLE,MPI_SUM,world);
    time = tmp/nprocs;
    if (me == 0) {
      if (screen)
        fprintf(screen,"  Dephase  time (%%) = %g (%g)\n",
                time,time/time_loop*100.0);
      if (logfile)
        fprintf(logfile,"  Dephase  time (%%) = %g (%g)\n",
                time,time/time_loop*100.0);
    }

    time = timer->get_wall(Timer::DYNAMICS);
    MPI_Allreduce(&time,&tmp,1,MPI_DOUBLE,MPI_SUM,world);
    time = tmp/nprocs;
    if (me == 0) {
      if (screen)
        fprintf(screen,"  Dynamics time (%%) = %g (%g)\n",
                time,time/time_loop*100.0);
      if (logfile)
        fprintf(logfile,"  Dynamics time (%%) = %g (%g)\n",
                time,time/time_loop*100.0);
    }

    time = timer->get_wall(Timer::QUENCH);
    MPI_Allreduce(&time,&tmp,1,MPI_DOUBLE,MPI_SUM,world);
    time = tmp/nprocs;
    if (me == 0) {
      if (screen)
        fprintf(screen,"  Quench   time (%%) = %g (%g)\n",
                time,time/time_loop*100.0);
      if (logfile)
        fprintf(logfile,"  Quench   time (%%) = %g (%g)\n",
                time,time/time_loop*100.0);
    }

      time = timer->get_wall(Timer::REPCOMM);
<<<<<<< HEAD
    MPI_Allreduce(&time,&tmp,1,MPI_DOUBLE,MPI_SUM,world);
    time = tmp/nprocs;
    if (me == 0) {
      if (screen)
        fprintf(screen,"  Comm     time (%%) = %g (%g)\n",
                time,time/time_loop*100.0);
      if (logfile)
        fprintf(logfile,"  Comm     time (%%) = %g (%g)\n",
                time,time/time_loop*100.0);
    }


    time = timer->get_wall(Timer::REPOUT);
=======
>>>>>>> c20049b5
    MPI_Allreduce(&time,&tmp,1,MPI_DOUBLE,MPI_SUM,world);
    time = tmp/nprocs;
    if (me == 0) {
      if (screen)
<<<<<<< HEAD
=======
        fprintf(screen,"  Comm     time (%%) = %g (%g)\n",
                time,time/time_loop*100.0);
      if (logfile)
        fprintf(logfile,"  Comm     time (%%) = %g (%g)\n",
                time,time/time_loop*100.0);
    }


    time = timer->get_wall(Timer::REPOUT);
    MPI_Allreduce(&time,&tmp,1,MPI_DOUBLE,MPI_SUM,world);
    time = tmp/nprocs;
    if (me == 0) {
      if (screen)
>>>>>>> c20049b5
        fprintf(screen,"  Output   time (%%) = %g (%g)\n",
                time,time/time_loop*100.0);
      if (logfile)
        fprintf(logfile,"  Output   time (%%) = %g (%g)\n",
                time,time/time_loop*100.0);
    }

    time = time_other;
    MPI_Allreduce(&time,&tmp,1,MPI_DOUBLE,MPI_SUM,world);
    time = tmp/nprocs;
    if (me == 0) { // XXXX: replica comm, replica output
      if (screen)
        fprintf(screen,"  Other    time (%%) = %g (%g)\n",
                time,time/time_loop*100.0);
      if (logfile)
        fprintf(logfile,"  Other    time (%%) = %g (%g)\n",
                time,time/time_loop*100.0);
    }
  }

  // TAD stats using PAIR,BOND,KSPACE for neb,dynamics,quench

  if (tadflag) {
    if (me == 0) {
      if (screen) fprintf(screen,"\n");
      if (logfile) fprintf(logfile,"\n");
    }

    if (screen) fprintf(screen,"TAD stats:\n");
    if (logfile) fprintf(logfile,"TAD stats:\n");

    time = timer->get_wall(Timer::NEB);
    MPI_Allreduce(&time,&tmp,1,MPI_DOUBLE,MPI_SUM,world);
    time = tmp/nprocs;
    if (me == 0) {
      if (screen)
        fprintf(screen,"  NEB      time (%%) = %g (%g)\n",
                time,time/time_loop*100.0);
      if (logfile)
        fprintf(logfile,"  NEB      time (%%) = %g (%g)\n",
                time,time/time_loop*100.0);
    }

    time = timer->get_wall(Timer::DYNAMICS);
    MPI_Allreduce(&time,&tmp,1,MPI_DOUBLE,MPI_SUM,world);
    time = tmp/nprocs;
    if (me == 0) {
      if (screen)
        fprintf(screen,"  Dynamics time (%%) = %g (%g)\n",
                time,time/time_loop*100.0);
      if (logfile)
        fprintf(logfile,"  Dynamics time (%%) = %g (%g)\n",
                time,time/time_loop*100.0);
    }

    time = timer->get_wall(Timer::QUENCH);
    MPI_Allreduce(&time,&tmp,1,MPI_DOUBLE,MPI_SUM,world);
    time = tmp/nprocs;
    if (me == 0) {
      if (screen)
        fprintf(screen,"  Quench   time (%%) = %g (%g)\n",
                time,time/time_loop*100.0);
      if (logfile)
        fprintf(logfile,"  Quench   time (%%) = %g (%g)\n",
                time,time/time_loop*100.0);
    }


    time = timer->get_wall(Timer::REPCOMM);
    MPI_Allreduce(&time,&tmp,1,MPI_DOUBLE,MPI_SUM,world);
    time = tmp/nprocs;
    if (me == 0) {
      if (screen)
        fprintf(screen,"  Comm     time (%%) = %g (%g)\n",
                time,time/time_loop*100.0);
      if (logfile)
        fprintf(logfile,"  Comm     time (%%) = %g (%g)\n",
                time,time/time_loop*100.0);
    }


    time = timer->get_wall(Timer::REPOUT);
    MPI_Allreduce(&time,&tmp,1,MPI_DOUBLE,MPI_SUM,world);
    time = tmp/nprocs;
    if (me == 0) {
      if (screen)
        fprintf(screen,"  Output   time (%%) = %g (%g)\n",
                time,time/time_loop*100.0);
      if (logfile)
        fprintf(logfile,"  Output   time (%%) = %g (%g)\n",
                time,time/time_loop*100.0);
    }

    time = time_other;
    MPI_Allreduce(&time,&tmp,1,MPI_DOUBLE,MPI_SUM,world);
    time = tmp/nprocs;
    if (me == 0) {
      if (screen)
        fprintf(screen,"  Other    time (%%) = %g (%g)\n",
                time,time/time_loop*100.0);
      if (logfile)
        fprintf(logfile,"  Other    time (%%) = %g (%g)\n",
                time,time/time_loop*100.0);
    }
  }

  if (timeflag && timer->has_normal()) {

    if (timer->has_full()) {
<<<<<<< HEAD
      const char hdr[] = "\nMPI task timings breakdown\n"
=======
      const char hdr[] = "\nMPI task timing breakdown:\n"
>>>>>>> c20049b5
        "Section |  min time  |  avg time  |  max time  |%varavg|  %CPU | %total\n"
        "-----------------------------------------------------------------------\n";
      if (me == 0) {
        if (screen)  fputs(hdr,screen);
        if (logfile) fputs(hdr,logfile);
      }
    } else {
<<<<<<< HEAD
      const char hdr[] = "\nMPI task timings breakdown:\n"
=======
      const char hdr[] = "\nMPI task timing breakdown:\n"
>>>>>>> c20049b5
        "Section |  min time  |  avg time  |  max time  |%varavg| %total\n"
        "---------------------------------------------------------------\n";
      if (me == 0) {
        if (screen)  fputs(hdr,screen);
        if (logfile) fputs(hdr,logfile);
      }
    }

    mpi_timings("Pair",timer,Timer::PAIR, world,nprocs,
                nthreads,me,time_loop,screen,logfile);

    if (atom->molecular)
      mpi_timings("Bond",timer,Timer::BOND,world,nprocs,
                  nthreads,me,time_loop,screen,logfile);
    
    if (force->kspace)
      mpi_timings("Kspace",timer,Timer::KSPACE,world,nprocs,
                  nthreads,me,time_loop,screen,logfile);

    mpi_timings("Neigh",timer,Timer::NEIGH,world,nprocs,
                nthreads,me,time_loop,screen,logfile);
    mpi_timings("Comm",timer,Timer::COMM,world,nprocs,
                nthreads,me,time_loop,screen,logfile);
    mpi_timings("Output",timer,Timer::OUTPUT,world,nprocs,
                nthreads,me,time_loop,screen,logfile);
    mpi_timings("Modify",timer,Timer::MODIFY,world,nprocs,
                nthreads,me,time_loop,screen,logfile);
    if (timer->has_sync())
      mpi_timings("Sync",timer,Timer::SYNC,world,nprocs,
                  nthreads,me,time_loop,screen,logfile);

    time = time_other;
    MPI_Allreduce(&time,&tmp,1,MPI_DOUBLE,MPI_SUM,world);
    time = tmp/nprocs;

    const char *fmt;
    if (timer->has_full())
      fmt = "Other   |            |%- 12.4g|            |       |       |%6.2f\n";
    else
      fmt = "Other   |            |%- 12.4g|            |       |%6.2f\n";

    if (me == 0) {
      if (screen) fprintf(screen,fmt,time,time/time_loop*100.0);
      if (logfile) fprintf(logfile,fmt,time,time/time_loop*100.0);
    }
  }

#ifdef LMP_USER_OMP
  const char thr_hdr_fmt[] = 
<<<<<<< HEAD
    "\nThread timings breakdown (MPI rank %d):\nTotal threaded time %.4g / %.1f%%\n";
=======
    "\nThread timing breakdown (MPI rank %d):\nTotal threaded time %.4g / %.1f%%\n";
>>>>>>> c20049b5
  const char thr_header[] =
    "Section |  min time  |  avg time  |  max time  |%varavg| %total\n"
    "---------------------------------------------------------------\n";

  int ifix = modify->find_fix("package_omp");

  // print thread breakdown only with full timer detail

  if ((ifix >= 0) && timer->has_full() && me == 0) {
    double thr_total = 0.0;
    ThrData *td;
    FixOMP *fixomp = static_cast<FixOMP *>(lmp->modify->fix[ifix]);
    for (i=0; i < nthreads; ++i) {
      td = fixomp->get_thr(i);
      thr_total += td->get_time(Timer::ALL);
    }
    thr_total /= (double) nthreads;

    if (thr_total > 0.0) {
      if (screen) {
        fprintf(screen,thr_hdr_fmt,me,thr_total,thr_total/time_loop*100.0);
        fputs(thr_header,screen);
      }
      if (logfile) {
        fprintf(logfile,thr_hdr_fmt,me,thr_total,thr_total/time_loop*100.0);
        fputs(thr_header,logfile);
      }

      omp_times(fixomp,"Pair",Timer::PAIR,nthreads,screen,logfile);

      if (atom->molecular)
        omp_times(fixomp,"Bond",Timer::BOND,nthreads,screen,logfile);

      if (force->kspace)
        omp_times(fixomp,"Kspace",Timer::KSPACE,nthreads,screen,logfile);

      omp_times(fixomp,"Neigh",Timer::NEIGH,nthreads,screen,logfile);
      omp_times(fixomp,"Reduce",Timer::COMM,nthreads,screen,logfile);
    }
  }
#endif

  // FFT timing statistics
  // time3d,time1d = total time during run for 3d and 1d FFTs
  // loop on timing() until nsample FFTs require at least 1.0 CPU sec
  // time_kspace may be 0.0 if another partition is doing Kspace

  if (fftflag) {
    if (me == 0) {
      if (screen) fprintf(screen,"\n");
      if (logfile) fprintf(logfile,"\n");
    }

    int nsteps = update->nsteps;

    double time3d;
    int nsample = 1;
    int nfft = force->kspace->timing_3d(nsample,time3d);
    while (time3d < 1.0) {
      nsample *= 2;
      nfft = force->kspace->timing_3d(nsample,time3d);
    }

    time3d = nsteps * time3d / nsample;
    MPI_Allreduce(&time3d,&tmp,1,MPI_DOUBLE,MPI_SUM,world);
    time3d = tmp/nprocs;

    double time1d;
    nsample = 1;
    nfft = force->kspace->timing_1d(nsample,time1d);
    while (time1d < 1.0) {
      nsample *= 2;
      nfft = force->kspace->timing_1d(nsample,time1d);
    }
    
    time1d = nsteps * time1d / nsample;
    MPI_Allreduce(&time1d,&tmp,1,MPI_DOUBLE,MPI_SUM,world);
    time1d = tmp/nprocs;

    double time_kspace = timer->get_wall(Timer::KSPACE);
    MPI_Allreduce(&time_kspace,&tmp,1,MPI_DOUBLE,MPI_SUM,world);
    time_kspace = tmp/nprocs;

    double ntotal = 1.0 * force->kspace->nx_pppm *
      force->kspace->ny_pppm * force->kspace->nz_pppm;
    double nflops = 5.0 * ntotal * log(ntotal);

    double fraction,flop3,flop1;
    if (nsteps) {
      if (time_kspace) fraction = time3d/time_kspace*100.0;
      else fraction = 0.0;
      flop3 = nfft*nflops/1.0e9/(time3d/nsteps);
      flop1 = nfft*nflops/1.0e9/(time1d/nsteps);
    } else fraction = flop3 = flop1 = 0.0;

    if (me == 0) {
      if (screen) {
        fprintf(screen,"FFT time (%% of Kspce) = %g (%g)\n",time3d,fraction);
        fprintf(screen,"FFT Gflps 3d (1d only) = %g %g\n",flop3,flop1);
      }
      if (logfile) {
        fprintf(logfile,"FFT time (%% of Kspce) = %g (%g)\n",time3d,fraction);
        fprintf(logfile,"FFT Gflps 3d (1d only) = %g %g\n",flop3,flop1);
      }
    }
  }

  if (histoflag) {
    if (me == 0) {
      if (screen) fprintf(screen,"\n");
      if (logfile) fprintf(logfile,"\n");
    }

    tmp = atom->nlocal;
    stats(1,&tmp,&ave,&max,&min,10,histo);
    if (me == 0) {
      if (screen) {
        fprintf(screen,"Nlocal:    %g ave %g max %g min\n",ave,max,min);
        fprintf(screen,"Histogram:");
        for (i = 0; i < 10; i++) fprintf(screen," %d",histo[i]);
        fprintf(screen,"\n");
      }
      if (logfile) {
        fprintf(logfile,"Nlocal:    %g ave %g max %g min\n",ave,max,min);
        fprintf(logfile,"Histogram:");
        for (i = 0; i < 10; i++) fprintf(logfile," %d",histo[i]);
        fprintf(logfile,"\n");
      }
    }

    tmp = atom->nghost;
    stats(1,&tmp,&ave,&max,&min,10,histo);
    if (me == 0) {
      if (screen) {
        fprintf(screen,"Nghost:    %g ave %g max %g min\n",ave,max,min);
        fprintf(screen,"Histogram:");
        for (i = 0; i < 10; i++) fprintf(screen," %d",histo[i]);
        fprintf(screen,"\n");
      }
      if (logfile) {
        fprintf(logfile,"Nghost:    %g ave %g max %g min\n",ave,max,min);
        fprintf(logfile,"Histogram:");
        for (i = 0; i < 10; i++) fprintf(logfile," %d",histo[i]);
        fprintf(logfile,"\n");
      }
    }

    // find a non-skip neighbor list containing half pairwise interactions
    // count neighbors in that list for stats purposes
    // allow it to be Kokkos neigh list as well

    for (m = 0; m < neighbor->old_nrequest; m++) {
      if ((neighbor->old_requests[m]->half ||
           neighbor->old_requests[m]->gran ||
           neighbor->old_requests[m]->respaouter ||
           neighbor->old_requests[m]->half_from_full) &&
          neighbor->old_requests[m]->skip == 0 &&
          neighbor->lists[m] && neighbor->lists[m]->numneigh) {
        if (!neighbor->lists[m] && lmp->kokkos &&
            lmp->kokkos->neigh_list_kokkos(m)) break;
        else break;
      }
    }

    nneigh = 0;
    if (m < neighbor->old_nrequest) {
      if (neighbor->lists[m]) {
        int inum = neighbor->lists[m]->inum;
        int *ilist = neighbor->lists[m]->ilist;
        int *numneigh = neighbor->lists[m]->numneigh;
        for (i = 0; i < inum; i++)
          nneigh += numneigh[ilist[i]];
      } else if (lmp->kokkos) nneigh = lmp->kokkos->neigh_count(m);
    }

    tmp = nneigh;
    stats(1,&tmp,&ave,&max,&min,10,histo);
    if (me == 0) {
      if (screen) {
        fprintf(screen,"Neighs:    %g ave %g max %g min\n",ave,max,min);
        fprintf(screen,"Histogram:");
        for (i = 0; i < 10; i++) fprintf(screen," %d",histo[i]);
        fprintf(screen,"\n");
      }
      if (logfile) {
        fprintf(logfile,"Neighs:    %g ave %g max %g min\n",ave,max,min);
        fprintf(logfile,"Histogram:");
        for (i = 0; i < 10; i++) fprintf(logfile," %d",histo[i]);
        fprintf(logfile,"\n");
      }
    }

    // find a non-skip neighbor list containing full pairwise interactions
    // count neighbors in that list for stats purposes
    // allow it to be Kokkos neigh list as well

    for (m = 0; m < neighbor->old_nrequest; m++) {
      if (neighbor->old_requests[m]->full &&
          neighbor->old_requests[m]->skip == 0) {
        if (lmp->kokkos && lmp->kokkos->neigh_list_kokkos(m)) break;
        else break;
      }
    }

    nneighfull = 0;
    if (m < neighbor->old_nrequest) {
      if (neighbor->lists[m] && neighbor->lists[m]->numneigh) {
        int inum = neighbor->lists[m]->inum;
        int *ilist = neighbor->lists[m]->ilist;
        int *numneigh = neighbor->lists[m]->numneigh;
        for (i = 0; i < inum; i++)
          nneighfull += numneigh[ilist[i]];
      } else if (!neighbor->lists[m] && lmp->kokkos)
          nneighfull = lmp->kokkos->neigh_count(m);

      tmp = nneighfull;
      stats(1,&tmp,&ave,&max,&min,10,histo);
      if (me == 0) {
        if (screen) {
          fprintf(screen,"FullNghs:  %g ave %g max %g min\n",ave,max,min);
          fprintf(screen,"Histogram:");
          for (i = 0; i < 10; i++) fprintf(screen," %d",histo[i]);
          fprintf(screen,"\n");
        }
        if (logfile) {
          fprintf(logfile,"FullNghs:  %g ave %g max %g min\n",ave,max,min);
          fprintf(logfile,"Histogram:");
          for (i = 0; i < 10; i++) fprintf(logfile," %d",histo[i]);
          fprintf(logfile,"\n");
        }
      }
    }
  }

  if (neighflag) {
    if (me == 0) {
      if (screen) fprintf(screen,"\n");
      if (logfile) fprintf(logfile,"\n");
    }

    tmp = MAX(nneigh,nneighfull);
    double nall;
    MPI_Allreduce(&tmp,&nall,1,MPI_DOUBLE,MPI_SUM,world);

    int nspec;
    double nspec_all = 0;
    if (atom->molecular == 1) {
      int **nspecial = atom->nspecial;
      int nlocal = atom->nlocal;
      nspec = 0;
      for (i = 0; i < nlocal; i++) nspec += nspecial[i][2];
      tmp = nspec;
      MPI_Allreduce(&tmp,&nspec_all,1,MPI_DOUBLE,MPI_SUM,world);
    } else if (atom->molecular == 2) {
      Molecule **onemols = atom->avec->onemols;
      int *molindex = atom->molindex;
      int *molatom = atom->molatom;
      int nlocal = atom->nlocal;
      int imol,iatom;
      nspec = 0;
      for (i = 0; i < nlocal; i++) {
        if (molindex[i] < 0) continue;
        imol = molindex[i];
        iatom = molatom[i];
        nspec += onemols[imol]->nspecial[iatom][2];
      }
      tmp = nspec;
      MPI_Allreduce(&tmp,&nspec_all,1,MPI_DOUBLE,MPI_SUM,world);
    }

    if (me == 0) {
      if (screen) {
        if (nall < 2.0e9)
          fprintf(screen,
                  "Total # of neighbors = %d\n",static_cast<int> (nall));
        else fprintf(screen,"Total # of neighbors = %g\n",nall);
        if (atom->natoms > 0)
          fprintf(screen,"Ave neighs/atom = %g\n",nall/atom->natoms);
        if (atom->molecular && atom->natoms > 0)
          fprintf(screen,"Ave special neighs/atom = %g\n",
                  nspec_all/atom->natoms);
        fprintf(screen,"Neighbor list builds = " BIGINT_FORMAT "\n",
                neighbor->ncalls);
        fprintf(screen,"Dangerous builds = " BIGINT_FORMAT "\n",
                neighbor->ndanger);
      }
      if (logfile) {
        if (nall < 2.0e9)
          fprintf(logfile,
                  "Total # of neighbors = %d\n",static_cast<int> (nall));
        else fprintf(logfile,"Total # of neighbors = %g\n",nall);
        if (atom->natoms > 0)
          fprintf(logfile,"Ave neighs/atom = %g\n",nall/atom->natoms);
        if (atom->molecular && atom->natoms > 0)
          fprintf(logfile,"Ave special neighs/atom = %g\n",
                  nspec_all/atom->natoms);
        fprintf(logfile,"Neighbor list builds = " BIGINT_FORMAT "\n",
                neighbor->ncalls);
        fprintf(logfile,"Dangerous builds = " BIGINT_FORMAT "\n",
                neighbor->ndanger);
      }
    }
  }

  if (logfile) fflush(logfile);
}

/* ---------------------------------------------------------------------- */

void Finish::stats(int n, double *data,
                   double *pave, double *pmax, double *pmin,
                   int nhisto, int *histo)
{
  int i,m;
  int *histotmp;

  double min = 1.0e20;
  double max = -1.0e20;
  double ave = 0.0;
  for (i = 0; i < n; i++) {
    ave += data[i];
    if (data[i] < min) min = data[i];
    if (data[i] > max) max = data[i];
  }

  int ntotal;
  MPI_Allreduce(&n,&ntotal,1,MPI_INT,MPI_SUM,world);
  double tmp;
  MPI_Allreduce(&ave,&tmp,1,MPI_DOUBLE,MPI_SUM,world);
  ave = tmp/ntotal;
  MPI_Allreduce(&min,&tmp,1,MPI_DOUBLE,MPI_MIN,world);
  min = tmp;
  MPI_Allreduce(&max,&tmp,1,MPI_DOUBLE,MPI_MAX,world);
  max = tmp;

  for (i = 0; i < nhisto; i++) histo[i] = 0;

  double del = max - min;
  for (i = 0; i < n; i++) {
    if (del == 0.0) m = 0;
    else m = static_cast<int> ((data[i]-min)/del * nhisto);
    if (m > nhisto-1) m = nhisto-1;
    histo[m]++;
  }

  memory->create(histotmp,nhisto,"finish:histotmp");
  MPI_Allreduce(histo,histotmp,nhisto,MPI_INT,MPI_SUM,world);
  for (i = 0; i < nhisto; i++) histo[i] = histotmp[i];
  memory->destroy(histotmp);

  *pave = ave;
  *pmax = max;
  *pmin = min;
}

/* ---------------------------------------------------------------------- */

static void mpi_timings(const char *label, Timer *t, enum Timer::ttype tt,
                        MPI_Comm world, const int nprocs, const int nthreads,
                        const int me, double time_loop, FILE *scr, FILE *log)
{
  double tmp, time_max, time_min, time_sq;
  double time = t->get_wall(tt);
  
  double time_cpu = t->get_cpu(tt);
  if (time/time_loop < 0.001)  // insufficient timer resolution!
    time_cpu = 1.0;
  else
    time_cpu = time_cpu / time;
  if (time_cpu > nthreads) time_cpu = nthreads;

  MPI_Allreduce(&time,&time_min,1,MPI_DOUBLE,MPI_MIN,world);
  MPI_Allreduce(&time,&time_max,1,MPI_DOUBLE,MPI_MAX,world);
  time_sq = time*time;
  MPI_Allreduce(&time,&tmp,1,MPI_DOUBLE,MPI_SUM,world);
  time = tmp/nprocs;
  MPI_Allreduce(&time_sq,&tmp,1,MPI_DOUBLE,MPI_SUM,world);
  time_sq = tmp/nprocs;
  MPI_Allreduce(&time_cpu,&tmp,1,MPI_DOUBLE,MPI_SUM,world);
  time_cpu = tmp/nprocs*100.0;

  // % variance from the average as measure of load imbalance
  if (time > 1.0e-10)
    time_sq = sqrt(time_sq/time - time)*100.0;
  else
    time_sq = 0.0;


  if (me == 0) {
    tmp = time/time_loop*100.0;
    if (t->has_full()) {
      const char fmt[] = "%-8s|%- 12.5g|%- 12.5g|%- 12.5g|%6.1f |%6.1f |%6.2f\n";
      if (scr)
        fprintf(scr,fmt,label,time_min,time,time_max,time_sq,time_cpu,tmp);
      if (log)
        fprintf(log,fmt,label,time_min,time,time_max,time_sq,time_cpu,tmp);
      time_loop = 100.0/time_loop;
    } else {
      const char fmt[] = "%-8s|%- 12.5g|%- 12.5g|%- 12.5g|%6.1f |%6.2f\n";
      if (scr)
        fprintf(scr,fmt,label,time_min,time,time_max,time_sq,tmp);
      if (log)
        fprintf(log,fmt,label,time_min,time,time_max,time_sq,tmp);
    }
  }
}

/* ---------------------------------------------------------------------- */

#ifdef LMP_USER_OMP
static void omp_times(FixOMP *fix, const char *label, enum Timer::ttype which,
                      const int nthreads,FILE *scr, FILE *log)
{
  const char fmt[] = "%-8s|%- 12.5g|%- 12.5g|%- 12.5g|%6.1f |%6.2f\n";
  double time_min, time_max, time_avg, time_total, time_std;

  time_min =  1.0e100;
  time_max = -1.0e100;
  time_total = time_avg = time_std = 0.0;

  for (int i=0; i < nthreads; ++i) {
    ThrData *thr = fix->get_thr(i);
    double tmp=thr->get_time(which);
    time_min = MIN(time_min,tmp);
    time_max = MAX(time_max,tmp);
    time_avg += tmp;
    time_std += tmp*tmp;
    time_total += thr->get_time(Timer::ALL);
  }

  time_avg /= nthreads;
  time_std /= nthreads;
  time_total /= nthreads;

  if (time_avg > 1.0e-10)
    time_std = sqrt(time_std/time_avg - time_avg)*100.0;
  else
    time_std = 0.0;

  if (scr) fprintf(scr,fmt,label,time_min,time_avg,time_max,time_std,
                   time_avg/time_total*100.0);
  if (log) fprintf(log,fmt,label,time_min,time_avg,time_max,time_std,
                   time_avg/time_total*100.0);
}
#endif
<|MERGE_RESOLUTION|>--- conflicted
+++ resolved
@@ -33,7 +33,6 @@
 #include "neigh_request.h"
 #include "output.h"
 #include "memory.h"
-#include "accelerator_omp.h"
 
 #ifdef LMP_USER_OMP
 #include "modify.h"
@@ -41,106 +40,8 @@
 #include "thr_data.h"
 #endif
 
-#ifdef LMP_USER_OMP
-#include "modify.h"
-#include "fix_omp.h"
-#include "thr_data.h"
-#endif
-
 using namespace LAMMPS_NS;
 
-<<<<<<< HEAD
-static void mpi_timings(const char *label, Timer *t, enum Timer::ttype tt,
-                        MPI_Comm world, const int nprocs, const int nthreads,
-                        const int me, double time_loop, FILE *scr, FILE *log)
-{
-  double tmp, time_max, time_min, time_sq;
-  double time = t->get_wall(tt);
-  
-  double time_cpu = t->get_cpu(tt);
-  if (time/time_loop < 0.001)  // insufficient timer resolution!
-    time_cpu = 1.0;
-  else
-    time_cpu = time_cpu / time;
-  if (time_cpu > nthreads) time_cpu = nthreads;
-
-  MPI_Allreduce(&time,&time_min,1,MPI_DOUBLE,MPI_MIN,world);
-  MPI_Allreduce(&time,&time_max,1,MPI_DOUBLE,MPI_MAX,world);
-  time_sq = time*time;
-  MPI_Allreduce(&time,&tmp,1,MPI_DOUBLE,MPI_SUM,world);
-  time = tmp/nprocs;
-  MPI_Allreduce(&time_sq,&tmp,1,MPI_DOUBLE,MPI_SUM,world);
-  time_sq = tmp/nprocs;
-  MPI_Allreduce(&time_cpu,&tmp,1,MPI_DOUBLE,MPI_SUM,world);
-  time_cpu = tmp/nprocs*100.0;
-
-  // % variance from the average as measure of load imbalance
-  if (time > 1.0e-10)
-    time_sq = sqrt(time_sq/time - time)*100.0;
-  else
-    time_sq = 0.0;
-
-
-  if (me == 0) {
-    tmp = time/time_loop*100.0;
-    if (t->has_full()) {
-      const char fmt[] = "%-8s|%- 12.5g|%- 12.5g|%- 12.5g|%6.1f |%6.1f |%6.2f\n";
-      if (scr)
-        fprintf(scr,fmt,label,time_min,time,time_max,time_sq,time_cpu,tmp);
-      if (log)
-        fprintf(log,fmt,label,time_min,time,time_max,time_sq,time_cpu,tmp);
-      time_loop = 100.0/time_loop;
-    } else {
-      const char fmt[] = "%-8s|%- 12.5g|%- 12.5g|%- 12.5g|%6.1f |%6.2f\n";
-      if (scr)
-        fprintf(scr,fmt,label,time_min,time,time_max,time_sq,tmp);
-      if (log)
-        fprintf(log,fmt,label,time_min,time,time_max,time_sq,tmp);
-    }
-  }
-}
-
-/* ---------------------------------------------------------------------- */
-
-#ifdef LMP_USER_OMP
-static void omp_times(FixOMP *fix, const char *label, enum Timer::ttype which,
-                      const int nthreads,FILE *scr, FILE *log)
-{
-  const char fmt[] = "%-8s|%- 12.5g|%- 12.5g|%- 12.5g|%6.1f |%6.2f\n";
-  double time_min, time_max, time_avg, time_total, time_std;
-
-  time_min =  1.0e100;
-  time_max = -1.0e100;
-  time_total = time_avg = time_std = 0.0;
-
-  for (int i=0; i < nthreads; ++i) {
-    ThrData *thr = fix->get_thr(i);
-    double tmp=thr->get_time(which);
-    time_min = MIN(time_min,tmp);
-    time_max = MAX(time_max,tmp);
-    time_avg += tmp;
-    time_std += tmp*tmp;
-    time_total += thr->get_time(Timer::ALL);
-  }
-
-  time_avg /= nthreads;
-  time_std /= nthreads;
-  time_total /= nthreads;
-
-  if (time_avg > 1.0e-10)
-    time_std = sqrt(time_std/time_avg - time_avg)*100.0;
-  else
-    time_std = 0.0;
-
-  if (scr) fprintf(scr,fmt,label,time_min,time_avg,time_max,time_std,
-                   time_avg/time_total*100.0);
-  if (log) fprintf(log,fmt,label,time_min,time_avg,time_max,time_std,
-                   time_avg/time_total*100.0);
-}
-#endif
-
-
-=======
 // local function prototypes, code at end of file
 
 static void mpi_timings(const char *label, Timer *t, enum Timer::ttype tt,
@@ -152,7 +53,6 @@
                       const int nthreads,FILE *scr, FILE *log);
 #endif
 
->>>>>>> c20049b5
 /* ---------------------------------------------------------------------- */
 
 Finish::Finish(LAMMPS *lmp) : Pointers(lmp) {}
@@ -218,48 +118,6 @@
  
     if (me == 0) {
       int ntasks = nprocs * nthreads;
-<<<<<<< HEAD
-
-#ifdef LMP_USER_OMP
-      const char fmt[] = "\nLoop time of %g on %d procs "
-        "for %d steps with " BIGINT_FORMAT " atoms\n"
-        "%.1f%% CPU use with %d MPI tasks x %d OpenMP threads\n";
-      if (screen) fprintf(screen,fmt,time_loop,ntasks,update->nsteps,
-                          atom->natoms,cpu_loop,nprocs,nthreads);
-      if (logfile) fprintf(logfile,fmt,time_loop,ntasks,update->nsteps,
-                           atom->natoms,cpu_loop,nprocs,nthreads);
-#else
-      const char fmt[] = "\nLoop time of %g on %d procs "
-        "for %d steps with " BIGINT_FORMAT " atoms\n"
-        "%.1f%% CPU use with %d MPI tasks x no OpenMP threads\n";
-      if (screen) fprintf(screen,fmt,time_loop,ntasks,update->nsteps,
-                          atom->natoms,cpu_loop,nprocs);
-      if (logfile) fprintf(logfile,fmt,time_loop,ntasks,update->nsteps,
-                           atom->natoms,cpu_loop,nprocs);
-#endif
-
-      // Gromacs/NAMD-like performance metric for MD with suitable unit settings
-
-      if ( timeflag && !minflag && !prdflag && !tadflag &&
-           (update->nsteps > 0) && (update->dt != 0.0) &&
-           ((strcmp(update->unit_style,"metal") == 0) ||
-            (strcmp(update->unit_style,"micro") == 0) ||
-            (strcmp(update->unit_style,"nano") == 0) ||
-            (strcmp(update->unit_style,"electron") == 0) ||
-            (strcmp(update->unit_style,"real") == 0)) ) {
-        double t_step, ns_day, hrs_ns, tps, one_fs = force->femtosecond;
-
-        t_step = ((double)time_loop) / ((double) update->nsteps);
-        tps = 1.0/t_step;
-        hrs_ns = t_step / update->dt * 1000000.0 * one_fs / 60.0 / 60.0;
-        ns_day = 24.0 * 60.0 * 60.0 / t_step * update->dt / one_fs / 1000000.0;
-
-        const char perf[] = 
-          "Performance: %.3f ns/day  %.3f hours/ns  %.3f timesteps/s\n";
-        if (screen) fprintf(screen,perf,ns_day, hrs_ns, tps);
-        if (logfile) fprintf(logfile, perf, ns_day, hrs_ns, tps);
-      }
-=======
       const char fmt1[] = "Loop time of %g on %d procs "
         "for %d steps with " BIGINT_FORMAT " atoms\n\n";
       if (screen) fprintf(screen,fmt1,time_loop,ntasks,update->nsteps,
@@ -310,7 +168,6 @@
       if (logfile) fprintf(logfile,fmt2,cpu_loop,nprocs);
 #endif
 
->>>>>>> c20049b5
     }
   }
 
@@ -424,7 +281,6 @@
     }
 
       time = timer->get_wall(Timer::REPCOMM);
-<<<<<<< HEAD
     MPI_Allreduce(&time,&tmp,1,MPI_DOUBLE,MPI_SUM,world);
     time = tmp/nprocs;
     if (me == 0) {
@@ -438,28 +294,10 @@
 
 
     time = timer->get_wall(Timer::REPOUT);
-=======
->>>>>>> c20049b5
-    MPI_Allreduce(&time,&tmp,1,MPI_DOUBLE,MPI_SUM,world);
-    time = tmp/nprocs;
-    if (me == 0) {
-      if (screen)
-<<<<<<< HEAD
-=======
-        fprintf(screen,"  Comm     time (%%) = %g (%g)\n",
-                time,time/time_loop*100.0);
-      if (logfile)
-        fprintf(logfile,"  Comm     time (%%) = %g (%g)\n",
-                time,time/time_loop*100.0);
-    }
-
-
-    time = timer->get_wall(Timer::REPOUT);
-    MPI_Allreduce(&time,&tmp,1,MPI_DOUBLE,MPI_SUM,world);
-    time = tmp/nprocs;
-    if (me == 0) {
-      if (screen)
->>>>>>> c20049b5
+    MPI_Allreduce(&time,&tmp,1,MPI_DOUBLE,MPI_SUM,world);
+    time = tmp/nprocs;
+    if (me == 0) {
+      if (screen)
         fprintf(screen,"  Output   time (%%) = %g (%g)\n",
                 time,time/time_loop*100.0);
       if (logfile)
@@ -569,11 +407,7 @@
   if (timeflag && timer->has_normal()) {
 
     if (timer->has_full()) {
-<<<<<<< HEAD
-      const char hdr[] = "\nMPI task timings breakdown\n"
-=======
       const char hdr[] = "\nMPI task timing breakdown:\n"
->>>>>>> c20049b5
         "Section |  min time  |  avg time  |  max time  |%varavg|  %CPU | %total\n"
         "-----------------------------------------------------------------------\n";
       if (me == 0) {
@@ -581,11 +415,7 @@
         if (logfile) fputs(hdr,logfile);
       }
     } else {
-<<<<<<< HEAD
-      const char hdr[] = "\nMPI task timings breakdown:\n"
-=======
       const char hdr[] = "\nMPI task timing breakdown:\n"
->>>>>>> c20049b5
         "Section |  min time  |  avg time  |  max time  |%varavg| %total\n"
         "---------------------------------------------------------------\n";
       if (me == 0) {
@@ -635,11 +465,7 @@
 
 #ifdef LMP_USER_OMP
   const char thr_hdr_fmt[] = 
-<<<<<<< HEAD
-    "\nThread timings breakdown (MPI rank %d):\nTotal threaded time %.4g / %.1f%%\n";
-=======
     "\nThread timing breakdown (MPI rank %d):\nTotal threaded time %.4g / %.1f%%\n";
->>>>>>> c20049b5
   const char thr_header[] =
     "Section |  min time  |  avg time  |  max time  |%varavg| %total\n"
     "---------------------------------------------------------------\n";
@@ -997,7 +823,7 @@
 
 /* ---------------------------------------------------------------------- */
 
-static void mpi_timings(const char *label, Timer *t, enum Timer::ttype tt,
+void mpi_timings(const char *label, Timer *t, enum Timer::ttype tt,
                         MPI_Comm world, const int nprocs, const int nthreads,
                         const int me, double time_loop, FILE *scr, FILE *log)
 {
@@ -1050,7 +876,7 @@
 /* ---------------------------------------------------------------------- */
 
 #ifdef LMP_USER_OMP
-static void omp_times(FixOMP *fix, const char *label, enum Timer::ttype which,
+void omp_times(FixOMP *fix, const char *label, enum Timer::ttype which,
                       const int nthreads,FILE *scr, FILE *log)
 {
   const char fmt[] = "%-8s|%- 12.5g|%- 12.5g|%- 12.5g|%6.1f |%6.2f\n";
