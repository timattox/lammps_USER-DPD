--- conflicted
+++ resolved
@@ -41,35 +41,19 @@
 
 # Package variables
 
-<<<<<<< HEAD
-PACKAGE = asphere body class2 colloid compress coreshell dipole fld gpu granular \
-          kim kokkos kspace manybody mc meam misc molecule mpiio opt peri poems \
-	  python qeq reax replica rigid shock snap srd voronoi xtc
+PACKAGE = asphere body class2 colloid compress coreshell dipole fld gpu \
+          granular kim kokkos kspace manybody mc meam misc molecule mpiio \
+          opt peri poems python qeq reax replica rigid shock snap srd \
+          voronoi xtc
 
 PACKUSER = user-atc user-awpmd user-cg-cmm user-colvars user-cuda \
-	   user-diffraction user-drude user-eff user-fep user-intel user-h5md \
-           user-lb user-misc user-molfile user-omp user-phonon user-qmmm \
-           user-qtb user-quip user-reaxc user-smd user-sph
+	   user-diffraction user-drude user-eff user-fep user-h5md \
+           user-intel user-lb user-misc user-molfile user-omp user-phonon \
+           user-qmmm user-qtb user-quip user-reaxc user-smd user-sph
 
 PACKLIB = compress gpu kim kokkos meam mpiio poems python reax voronoi \
 	  user-atc user-awpmd user-colvars user-cuda user-h5md user-intel \
           user-lb user-molfile user-qmmm user-quip user-smd
-=======
-PACKAGE = asphere body class2 colloid compress coreshell dipole fld gpu \
-	  granular kim \
-	  kokkos kspace manybody mc meam misc molecule mpiio opt peri poems \
-	  python qeq reax replica rigid shock snap srd voronoi xtc
-
-PACKUSER = user-atc user-awpmd user-cg-cmm user-colvars user-cuda \
-	   user-diffraction user-drude user-eff user-fep user-h5md \
-	   user-intel user-lb \
-	   user-misc user-molfile user-omp user-phonon user-qmmm user-qtb \
-	   user-quip user-reaxc user-smd user-sph
-
-PACKLIB = compress gpu kim kokkos meam poems python reax voronoi \
-	  user-atc user-awpmd user-colvars user-cuda user-h5md user-molfile \
-	  user-qmmm user-quip 
->>>>>>> e4e52616
 
 PACKALL = $(PACKAGE) $(PACKUSER)
 
