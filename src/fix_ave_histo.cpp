/* ----------------------------------------------------------------------
   LAMMPS - Large-scale Atomic/Molecular Massively Parallel Simulator
   http://lammps.sandia.gov, Sandia National Laboratories
   Steve Plimpton, sjplimp@sandia.gov

   Copyright (2003) Sandia Corporation.  Under the terms of Contract
   DE-AC04-94AL85000 with Sandia Corporation, the U.S. Government retains
   certain rights in this software.  This software is distributed under
   the GNU General Public License.

   See the README file in the top-level LAMMPS directory.
------------------------------------------------------------------------- */

#include "stdlib.h"
#include "string.h"
#include "unistd.h"
#include "fix_ave_histo.h"
#include "atom.h"
#include "update.h"
#include "modify.h"
#include "compute.h"
#include "group.h"
#include "input.h"
#include "variable.h"
#include "memory.h"
#include "error.h"
#include "force.h"

using namespace LAMMPS_NS;
using namespace FixConst;

enum{X,V,F,COMPUTE,FIX,VARIABLE};
enum{ONE,RUNNING};
enum{SCALAR,VECTOR,WINDOW};
enum{GLOBAL,PERATOM,LOCAL};
enum{IGNORE,END,EXTRA};

#define INVOKED_SCALAR 1
#define INVOKED_VECTOR 2
#define INVOKED_ARRAY 4
#define INVOKED_PERATOM 8
#define INVOKED_LOCAL 16

#define BIG 1.0e20
/* ---------------------------------------------------------------------- */

FixAveHisto::FixAveHisto(LAMMPS *lmp, int narg, char **arg) :
  Fix(lmp, narg, arg)
{
  if (narg < 10) error->all(FLERR,"Illegal fix ave/histo command");

  MPI_Comm_rank(world,&me);

  nevery = force->inumeric(FLERR,arg[3]);
  nrepeat = force->inumeric(FLERR,arg[4]);
  nfreq = force->inumeric(FLERR,arg[5]);

  global_freq = nfreq;
  vector_flag = 1;
  size_vector = 4;
  extvector = 0;
  array_flag = 1;
  size_array_cols = 3;
  extarray = 0;

  lo = force->numeric(FLERR,arg[6]);
  hi = force->numeric(FLERR,arg[7]);
  nbins = force->inumeric(FLERR,arg[8]);

  // scan values to count them
  // then read options so know mode = SCALAR/VECTOR before re-reading values

  nvalues = 0;

  int iarg = 9;
  while (iarg < narg) {
    if (strcmp(arg[iarg],"x") == 0 ||
        strcmp(arg[iarg],"y") == 0 ||
        strcmp(arg[iarg],"z") == 0 ||
        strcmp(arg[iarg],"vx") == 0 ||
        strcmp(arg[iarg],"vy") == 0 ||
        strcmp(arg[iarg],"vz") == 0 ||
        strcmp(arg[iarg],"fx") == 0 ||
        strcmp(arg[iarg],"fy") == 0 ||
        strcmp(arg[iarg],"fz") == 0 ||
        strncmp(arg[iarg],"c_",2) == 0 ||
        strncmp(arg[iarg],"f_",2) == 0 ||
        strncmp(arg[iarg],"v_",2) == 0) {
      nvalues++;
      iarg++;
    } else break;
  }

  options(narg,arg);

  // parse values until one isn't recognized
  // if mode = VECTOR and value is a global array:
  //   expand it as if columns listed one by one
  //   adjust nvalues accordingly via maxvalues

  which = argindex = value2index = NULL;
  ids = NULL;
  int maxvalues = nvalues;
  allocate_values(maxvalues);
  nvalues = 0;

  iarg = 9;
  while (iarg < narg) {
    if (strcmp(arg[iarg],"x") == 0) {
      which[nvalues] = X;
      argindex[nvalues] = 0;
      ids[nvalues] = NULL;
      nvalues++;
      iarg++;
    } else if (strcmp(arg[iarg],"y") == 0) {
      which[nvalues] = X;
      argindex[nvalues] = 1;
      ids[nvalues] = NULL;
      nvalues++;
      iarg++;
    } else if (strcmp(arg[iarg],"z") == 0) {
      which[nvalues] = X;
      argindex[nvalues] = 2;
      ids[nvalues] = NULL;
      nvalues++;
      iarg++;

    } else if (strcmp(arg[iarg],"vx") == 0) {
      which[nvalues] = V;
      argindex[nvalues] = 0;
      ids[nvalues] = NULL;
      nvalues++;
      iarg++;
    } else if (strcmp(arg[iarg],"vy") == 0) {
      which[nvalues] = V;
      argindex[nvalues] = 1;
      ids[nvalues] = NULL;
      nvalues++;
      iarg++;
    } else if (strcmp(arg[iarg],"vz") == 0) {
      which[nvalues] = V;
      argindex[nvalues] = 2;
      ids[nvalues] = NULL;
      nvalues++;
      iarg++;

    } else if (strcmp(arg[iarg],"fx") == 0) {
      which[nvalues] = F;
      argindex[nvalues] = 0;
      ids[nvalues] = NULL;
      nvalues++;
      iarg++;
    } else if (strcmp(arg[iarg],"fy") == 0) {
      which[nvalues] = F;
      argindex[nvalues] = 1;
      ids[nvalues] = NULL;
      nvalues++;
      iarg++;
    } else if (strcmp(arg[iarg],"fz") == 0) {
      which[nvalues] = F;
      argindex[nvalues] = 2;
      ids[nvalues] = NULL;
      nvalues++;
      iarg++;

    } else if ((strncmp(arg[iarg],"c_",2) == 0) ||
        (strncmp(arg[iarg],"f_",2) == 0) ||
        (strncmp(arg[iarg],"v_",2) == 0)) {
      if (arg[iarg][0] == 'c') which[nvalues] = COMPUTE;
      else if (arg[iarg][0] == 'f') which[nvalues] = FIX;
      else if (arg[iarg][0] == 'v') which[nvalues] = VARIABLE;

      int n = strlen(arg[iarg]);
      char *suffix = new char[n];
      strcpy(suffix,&arg[iarg][2]);

      char *ptr = strchr(suffix,'[');
      if (ptr) {
        if (suffix[strlen(suffix)-1] != ']')
          error->all(FLERR,"Illegal fix ave/histo command");
        argindex[nvalues] = atoi(ptr+1);
        *ptr = '\0';
      } else argindex[nvalues] = 0;

      n = strlen(suffix) + 1;
      ids[nvalues] = new char[n];
      strcpy(ids[nvalues],suffix);
      delete [] suffix;

      if (mode == VECTOR && which[nvalues] == COMPUTE &&
          argindex[nvalues] == 0) {
        int icompute = modify->find_compute(ids[nvalues]);
        if (icompute < 0)
          error->all(FLERR,"Compute ID for fix ave/histo does not exist");
        if (modify->compute[icompute]->array_flag) {
          int ncols = modify->compute[icompute]->size_array_cols;
          maxvalues += ncols-1;
          allocate_values(maxvalues);
          argindex[nvalues] = 1;
          for (int icol = 1; icol < ncols; icol++) {
            which[nvalues+icol] = which[nvalues];
            argindex[nvalues+icol] = icol+1;
            n = strlen(ids[nvalues]) + 1;
            ids[nvalues+icol] = new char[n];
            strcpy(ids[nvalues+icol],ids[nvalues]);
          }
          nvalues += ncols-1;
        }

      } else if (mode == VECTOR && which[nvalues] == FIX &&
                 argindex[nvalues] == 0) {
        int ifix = modify->find_fix(ids[nvalues]);
        if (ifix < 0)
          error->all(FLERR,"Fix ID for fix ave/histo does not exist");
        if (modify->fix[ifix]->array_flag) {
          int ncols = modify->fix[ifix]->size_array_cols;
          maxvalues += ncols-1;
          allocate_values(maxvalues);
          argindex[nvalues] = 1;
          for (int icol = 1; icol < ncols; icol++) {
            which[nvalues+icol] = which[nvalues];
            argindex[nvalues+icol] = icol+1;
            n = strlen(ids[nvalues]) + 1;
            ids[nvalues+icol] = new char[n];
            strcpy(ids[nvalues+icol],ids[nvalues]);
          }
          nvalues += ncols-1;
        }
      }

      nvalues++;
      iarg++;
    } else break;
  }

  // setup and error check
  // kind = inputs are all global, or all per-atom, or all local
  // for fix inputs, check that fix frequency is acceptable

  if (nevery <= 0 || nrepeat <= 0 || nfreq <= 0)
    error->all(FLERR,"Illegal fix ave/histo command");
  if (nfreq % nevery || (nrepeat-1)*nevery >= nfreq)
    error->all(FLERR,"Illegal fix ave/histo command");
  if (lo >= hi) error->all(FLERR,"Illegal fix ave/histo command");
  if (nbins <= 0) error->all(FLERR,"Illegal fix ave/histo command");
  if (ave != RUNNING && overwrite)
    error->all(FLERR,"Illegal fix ave/histo command");

  int kindflag;
  for (int i = 0; i < nvalues; i++) {
    if (which[i] == X || which[i] == V || which[i] == F) kindflag = PERATOM;
    else if (which[i] == COMPUTE) {
      Compute *compute = modify->compute[modify->find_compute(ids[0])];
      if (compute->scalar_flag || compute->vector_flag || compute->array_flag)
        kindflag = GLOBAL;
      else if (compute->peratom_flag) kindflag = PERATOM;
      else if (compute->local_flag) kindflag = LOCAL;
      else error->all(FLERR,"Fix ave/histo input is invalid compute");
    } else if (which[i] == FIX) {
      Fix *fix = modify->fix[modify->find_fix(ids[0])];
      if (fix->scalar_flag || fix->vector_flag || fix->array_flag)
        kindflag = GLOBAL;
      else if (fix->peratom_flag) kindflag = PERATOM;
      else if (fix->local_flag) kindflag = LOCAL;
      else error->all(FLERR,"Fix ave/histo input is invalid fix");
    } else if (which[i] == VARIABLE) {
      int ivariable = input->variable->find(ids[i]);
      if (input->variable->equalstyle(ivariable)) kindflag = GLOBAL;
      else if (input->variable->atomstyle(ivariable)) kindflag = PERATOM;
      else error->all(FLERR,"Fix ave/histo input is invalid variable");
    }
    if (i == 0) kind = kindflag;
    else if (kindflag != kind)
      error->all(FLERR,
                 "Fix ave/histo inputs are not all global, peratom, or local");
  }

  if (kind == PERATOM && mode == SCALAR)
    error->all(FLERR,
               "Fix ave/histo cannot input per-atom values in scalar mode");
  if (kind == LOCAL && mode == SCALAR)
    error->all(FLERR,"Fix ave/histo cannot input local values in scalar mode");

  for (int i = 0; i < nvalues; i++) {
    if (which[i] == COMPUTE && kind == GLOBAL && mode == SCALAR) {
      int icompute = modify->find_compute(ids[i]);
      if (icompute < 0)
        error->all(FLERR,"Compute ID for fix ave/histo does not exist");
      if (argindex[i] == 0 && modify->compute[icompute]->scalar_flag == 0)
        error->all(FLERR,
                   "Fix ave/histo compute does not calculate a global scalar");
      if (argindex[i] && modify->compute[icompute]->vector_flag == 0)
        error->all(FLERR,
                   "Fix ave/histo compute does not calculate a global vector");
      if (argindex[i] && argindex[i] > modify->compute[icompute]->size_vector)
        error->all(FLERR,
                   "Fix ave/histo compute vector is accessed out-of-range");

    } else if (which[i] == COMPUTE && kind == GLOBAL && mode == VECTOR) {
      int icompute = modify->find_compute(ids[i]);
      if (icompute < 0)
        error->all(FLERR,"Compute ID for fix ave/histo does not exist");
      if (argindex[i] == 0 && modify->compute[icompute]->vector_flag == 0)
        error->all(FLERR,
                   "Fix ave/histo compute does not calculate a global vector");
      if (argindex[i] && modify->compute[icompute]->array_flag == 0)
        error->all(FLERR,
                   "Fix ave/histo compute does not calculate a global array");
      if (argindex[i] &&
          argindex[i] > modify->compute[icompute]->size_array_cols)
        error->all(FLERR,
                   "Fix ave/histo compute array is accessed out-of-range");

    } else if (which[i] == COMPUTE && kind == PERATOM) {
      int icompute = modify->find_compute(ids[i]);
      if (icompute < 0)
        error->all(FLERR,"Compute ID for fix ave/histo does not exist");
      if (modify->compute[icompute]->peratom_flag == 0)
        error->all(FLERR,
                   "Fix ave/histo compute does not calculate per-atom values");
      if (argindex[i] == 0 &&
          modify->compute[icompute]->size_peratom_cols != 0)
        error->all(FLERR,"Fix ave/histo compute does not "
                   "calculate a per-atom vector");
      if (argindex[i] && modify->compute[icompute]->size_peratom_cols == 0)
        error->all(FLERR,"Fix ave/histo compute does not "
                   "calculate a per-atom array");
      if (argindex[i] &&
          argindex[i] > modify->compute[icompute]->size_peratom_cols)
        error->all(FLERR,
                   "Fix ave/histo compute array is accessed out-of-range");

    } else if (which[i] == COMPUTE && kind == LOCAL) {
      int icompute = modify->find_compute(ids[i]);
      if (icompute < 0)
        error->all(FLERR,"Compute ID for fix ave/histo does not exist");
      if (modify->compute[icompute]->local_flag == 0)
        error->all(FLERR,
                   "Fix ave/histo compute does not calculate local values");
      if (argindex[i] == 0 &&
          modify->compute[icompute]->size_local_cols != 0)
        error->all(FLERR,"Fix ave/histo compute does not "
                   "calculate a local vector");
      if (argindex[i] && modify->compute[icompute]->size_local_cols == 0)
        error->all(FLERR,"Fix ave/histo compute does not "
                   "calculate a local array");
      if (argindex[i] &&
          argindex[i] > modify->compute[icompute]->size_local_cols)
        error->all(FLERR,
                   "Fix ave/histo compute array is accessed out-of-range");

    } else if (which[i] == FIX && kind == GLOBAL && mode == SCALAR) {
      int ifix = modify->find_fix(ids[i]);
      if (ifix < 0)
        error->all(FLERR,"Fix ID for fix ave/histo does not exist");
      if (argindex[i] == 0 && modify->fix[ifix]->scalar_flag == 0)
        error->all(FLERR,
                   "Fix ave/histo fix does not calculate a global scalar");
      if (argindex[i] && modify->fix[ifix]->vector_flag == 0)
        error->all(FLERR,
                   "Fix ave/histo fix does not calculate a global vector");
      if (argindex[i] && argindex[i] > modify->fix[ifix]->size_vector)
        error->all(FLERR,"Fix ave/histo fix vector is accessed out-of-range");
      if (nevery % modify->fix[ifix]->global_freq)
        error->all(FLERR,
                   "Fix for fix ave/histo not computed at compatible time");

    } else if (which[i] == FIX && kind == GLOBAL && mode == VECTOR) {
      int ifix = modify->find_fix(ids[i]);
      if (ifix < 0)
        error->all(FLERR,"Fix ID for fix ave/histo does not exist");
      if (argindex[i] == 0 && modify->fix[ifix]->vector_flag == 0)
        error->all(FLERR,
                   "Fix ave/histo fix does not calculate a global vector");
      if (argindex[i] && modify->fix[ifix]->array_flag == 0)
        error->all(FLERR,"Fix ave/histo fix does not calculate a global array");
      if (argindex[i] && argindex[i] > modify->fix[ifix]->size_array_cols)
        error->all(FLERR,"Fix ave/histo fix array is accessed out-of-range");
      if (nevery % modify->fix[ifix]->global_freq)
        error->all(FLERR,
                   "Fix for fix ave/histo not computed at compatible time");

    } else if (which[i] == FIX && kind == PERATOM) {
      int ifix = modify->find_fix(ids[i]);
      if (ifix < 0)
        error->all(FLERR,"Fix ID for fix ave/histo does not exist");
      if (modify->fix[ifix]->peratom_flag == 0)
        error->all(FLERR,
                   "Fix ave/histo fix does not calculate per-atom values");
      if (argindex[i] == 0 &&
          modify->fix[ifix]->size_peratom_cols != 0)
        error->all(FLERR,"Fix ave/histo fix does not "
                   "calculate a per-atom vector");
      if (argindex[i] && modify->fix[ifix]->size_peratom_cols == 0)
        error->all(FLERR,"Fix ave/histo fix does not "
                   "calculate a per-atom array");
      if (argindex[i] &&
          argindex[i] > modify->fix[ifix]->size_peratom_cols)
        error->all(FLERR,"Fix ave/histo fix array is accessed out-of-range");
      if (nevery % modify->fix[ifix]->global_freq)
        error->all(FLERR,
                   "Fix for fix ave/histo not computed at compatible time");

    } else if (which[i] == FIX && kind == LOCAL) {
      int ifix = modify->find_fix(ids[i]);
      if (ifix < 0)
        error->all(FLERR,"Fix ID for fix ave/histo does not exist");
      if (modify->fix[ifix]->local_flag == 0)
        error->all(FLERR,"Fix ave/histo fix does not calculate local values");
      if (argindex[i] == 0 &&
          modify->fix[ifix]->size_local_cols != 0)
        error->all(FLERR,"Fix ave/histo fix does not "
                   "calculate a local vector");
      if (argindex[i] && modify->fix[ifix]->size_local_cols == 0)
        error->all(FLERR,"Fix ave/histo fix does not "
                   "calculate a local array");
      if (argindex[i] &&
          argindex[i] > modify->fix[ifix]->size_local_cols)
        error->all(FLERR,"Fix ave/histo fix array is accessed out-of-range");
      if (nevery % modify->fix[ifix]->global_freq)
        error->all(FLERR,
                   "Fix for fix ave/histo not computed at compatible time");

    } else if (which[i] == VARIABLE && kind == GLOBAL) {
      int ivariable = input->variable->find(ids[i]);
      if (ivariable < 0)
        error->all(FLERR,"Variable name for fix ave/histo does not exist");

    } else if (which[i] == VARIABLE && kind == PERATOM) {
      int ivariable = input->variable->find(ids[i]);
      if (ivariable < 0)
        error->all(FLERR,"Variable name for fix ave/histo does not exist");
    }
  }
<<<<<<< HEAD
  
  // weighted histogram number of rows must match weights

  int size[2];
  if (weights == VALUE) {
     // NOTE: shouldn't this be one?
     if (nvalues != 2) error->all(FLERR,"Illegal fix ave/histo command");     
     for (int i = 0; i < nvalues; i++) {  
       if (which[i] == X || which[i] == V || which[i] == F) {
         size[i] = atom->nmax;
       } else if (which[i] == COMPUTE && kind == GLOBAL && mode == SCALAR) {
         int icompute = modify->find_compute(ids[i]);
         size[i] = modify->compute[icompute]->size_vector;
       } else if (which[i] == COMPUTE && kind == GLOBAL && mode == VECTOR) {
         int icompute = modify->find_compute(ids[i]);
         size[i] = modify->compute[icompute]->size_array_rows;
       } else if (which[i] == COMPUTE && kind == PERATOM) {
         size[i] = atom->nmax;
       } else if (which[i] == COMPUTE && kind == LOCAL) {
         int icompute = modify->find_compute(ids[i]);    
         size[i] = modify->compute[icompute]->size_local_rows;
       } else if (which[i] == FIX && kind == GLOBAL && mode == SCALAR) {
         int ifix = modify->find_fix(ids[i]);   
         size[i] = modify->fix[ifix]->size_vector;
       } else if (which[i] == FIX && kind == GLOBAL && mode == VECTOR) {
         int ifix = modify->find_fix(ids[i]);      
         size[i]= modify->fix[ifix]->size_array_rows;
       } else if (which[i] == FIX && kind == PERATOM) {
         size[i] = atom->nmax;
       } else if (which[i] == FIX && kind == LOCAL) {
         int ifix = modify->find_fix(ids[i]);
         size[i] = modify->fix[ifix]->size_local_rows;
       } else if (which[i] == VARIABLE && kind == PERATOM) {
         size[i] = atom->nmax;
       }
     } 
     if (size[0] != size[1]) 
       error->all(FLERR,"Fix ave/histo value and weight vector "
                  "lengths do not match");
  }
=======
>>>>>>> f89f6a08

  // print file comment lines

  if (fp && me == 0) {
    if (title1) fprintf(fp,"%s\n",title1);
    else fprintf(fp,"# Histogrammed data for fix %s\n",id);
    if (title2) fprintf(fp,"%s\n",title2);
    else fprintf(fp,"# TimeStep Number-of-bins "
                 "Total-counts Missing-counts Min-value Max-value\n");
    if (title3) fprintf(fp,"%s\n",title3);
    else fprintf(fp,"# Bin Coord Count Count/Total\n");
    filepos = ftell(fp);
  }

  delete [] title1;
  delete [] title2;
  delete [] title3;

  // allocate and initialize memory for averaging

  if (beyond == EXTRA) nbins += 2;
  size_array_rows = nbins;

  bin = new double[nbins];
  bin_total = new double[nbins];
  bin_all = new double[nbins];
  coord = new double[nbins];

  stats_list = NULL;
  bin_list = NULL;
  vector = NULL;
  maxatom = 0;

  if (ave == WINDOW) {
    memory->create(stats_list,nwindow,4,"histo:stats_list");
    memory->create(bin_list,nwindow,nbins,"ave/histo:bin_list");
  }

  // initializations
  // set coord to bin centers

  if (beyond == EXTRA) {
    binsize = (hi-lo)/(nbins-2);
    bininv = 1.0/binsize;
  } else {
    binsize = (hi-lo)/nbins;
    bininv = 1.0/binsize;
  }

  if (beyond == EXTRA) {
    coord[0] = lo;
    coord[nbins-1] = hi;
    for (int i = 1; i < nbins-1; i++)
      coord[i] = lo + (i-1+0.5)*binsize;
  } else {
    for (int i = 0; i < nbins; i++)
      coord[i] = lo + (i+0.5)*binsize;
  }

  irepeat = 0;
  iwindow = window_limit = 0;

  stats_total[0] = stats_total[1] = stats_total[2] = stats_total[3] = 0.0;
  for (int i = 0; i < nbins; i++) bin_total[i] = 0.0;

  // nvalid = next step on which end_of_step does something
  // add nvalid to all computes that store invocation times
  // since don't know a priori which are invoked by this fix
  // once in end_of_step() can set timestep for ones actually invoked

  nvalid_last = -1;
  nvalid = nextvalid();
  modify->addstep_compute_all(nvalid);
}

/* ---------------------------------------------------------------------- */

FixAveHisto::~FixAveHisto()
{
  memory->destroy(which);
  memory->destroy(argindex);
  memory->destroy(value2index);
  for (int i = 0; i < nvalues; i++) delete [] ids[i];
  memory->sfree(ids);

  if (fp && me == 0) fclose(fp);

  delete [] bin;
  delete [] bin_total;
  delete [] bin_all;
  delete [] coord;
  memory->destroy(stats_list);
  memory->destroy(bin_list);
  memory->destroy(vector);
}

/* ---------------------------------------------------------------------- */

int FixAveHisto::setmask()
{
  int mask = 0;
  mask |= END_OF_STEP;
  return mask;
}

/* ---------------------------------------------------------------------- */

void FixAveHisto::init()
{
  // set current indices for all computes,fixes,variables

  for (int i = 0; i < nvalues; i++) {
    if (which[i] == COMPUTE) {
      int icompute = modify->find_compute(ids[i]);
      if (icompute < 0)
        error->all(FLERR,"Compute ID for fix ave/histo does not exist");
      value2index[i] = icompute;

    } else if (which[i] == FIX) {
      int ifix = modify->find_fix(ids[i]);
      if (ifix < 0)
        error->all(FLERR,"Fix ID for fix ave/histo does not exist");
      value2index[i] = ifix;

    } else if (which[i] == VARIABLE) {
      int ivariable = input->variable->find(ids[i]);
      if (ivariable < 0)
        error->all(FLERR,"Variable name for fix ave/histo does not exist");
      value2index[i] = ivariable;
    }
  }

  // need to reset nvalid if nvalid < ntimestep b/c minimize was performed

  if (nvalid < update->ntimestep) {
    irepeat = 0;
    nvalid = nextvalid();
    modify->addstep_compute_all(nvalid);
  }
}

/* ----------------------------------------------------------------------
   only does something if nvalid = current timestep
------------------------------------------------------------------------- */

void FixAveHisto::setup(int vflag)
{
  end_of_step();
}

/* ---------------------------------------------------------------------- */

void FixAveHisto::end_of_step()
{
  int i,j,m;

  // skip if not step which requires doing something
  // error check if timestep was reset in an invalid manner

  bigint ntimestep = update->ntimestep;
  if (ntimestep < nvalid_last || ntimestep > nvalid) 
    error->all(FLERR,"Invalid timestep reset for fix ave/histo");
  if (ntimestep != nvalid) return;
  nvalid_last = nvalid;

  // zero if first step

  if (irepeat == 0) {
    stats[0] = stats[1] = 0.0;
    stats[2] = BIG;
    stats[3] = -BIG;
    for (i = 0; i < nbins; i++) bin[i] = 0.0;
  }

  // accumulate results of computes,fixes,variables to local copy
  // compute/fix/variable may invoke computes so wrap with clear/add

  modify->clearstep_compute();

<<<<<<< HEAD
  if (weights == SINGLE) {
    for (i = 0; i < nvalues; i++) {
      m = value2index[i];
      j = argindex[i];

      // atom attributes

      if (which[i] == X)
        bin_atoms(&atom->x[0][j],3);
      else if (which[i] == V)
        bin_atoms(&atom->v[0][j],3);
      else if (which[i] == F)
        bin_atoms(&atom->f[0][j],3);

      // invoke compute if not previously invoked

      if (which[i] == COMPUTE) {
        Compute *compute = modify->compute[m];

        if (kind == GLOBAL && mode == SCALAR) {
          if (j == 0) {
            if (!(compute->invoked_flag & INVOKED_SCALAR)) {
              compute->compute_scalar();
              compute->invoked_flag |= INVOKED_SCALAR;
            }
            bin_one(compute->scalar);
          } else {
            if (!(compute->invoked_flag & INVOKED_VECTOR)) {
              compute->compute_vector();
              compute->invoked_flag |= INVOKED_VECTOR;
            }
            bin_one(compute->vector[j-1]);
          }
        } else if (kind == GLOBAL && mode == VECTOR) {
          if (j == 0) {
            if (!(compute->invoked_flag & INVOKED_VECTOR)) {
              compute->compute_vector();
              compute->invoked_flag |= INVOKED_VECTOR;
            }
            bin_vector(compute->size_vector,compute->vector,1);
          } else {
            if (!(compute->invoked_flag & INVOKED_ARRAY)) {
              compute->compute_array();
              compute->invoked_flag |= INVOKED_ARRAY;
            }
            if (compute->array)
              bin_vector(compute->size_array_rows,&compute->array[0][j-1],
                         compute->size_array_cols);
          }

        } else if (kind == PERATOM) {
          if (!(compute->invoked_flag & INVOKED_PERATOM)) {
            compute->compute_peratom();
            compute->invoked_flag |= INVOKED_PERATOM;
          }
          if (j == 0)
            bin_atoms(compute->vector_atom,1);
          else if (compute->array_atom)
            bin_atoms(&compute->array_atom[0][j-1],compute->size_peratom_cols);

        } else if (kind == LOCAL) {
          if (!(compute->invoked_flag & INVOKED_LOCAL)) {
            compute->compute_local();
            compute->invoked_flag |= INVOKED_LOCAL;
          }
          if (j == 0)
            bin_vector(compute->size_local_rows,compute->vector_local,1);
          else if (compute->array_local)
            bin_vector(compute->size_local_rows,&compute->array_local[0][j-1],
                       compute->size_local_cols);
        }

        // access fix fields, guaranteed to be ready

      } else if (which[i] == FIX) {

        Fix *fix = modify->fix[m];

        if (kind == GLOBAL && mode == SCALAR) {
          if (j == 0) bin_one(fix->compute_scalar());
          else bin_one(fix->compute_vector(j-1));

        } else if (kind == GLOBAL && mode == VECTOR) {
          if (j == 0) {
            int n = fix->size_vector;
            for (i = 0; i < n; i++) bin_one(fix->compute_vector(i));
          } else {
            int n = fix->size_vector;
            for (i = 0; i < n; i++) bin_one(fix->compute_array(i,j-1));
          }

        } else if (kind == PERATOM) {
          if (j == 0) bin_atoms(fix->vector_atom,1);
          else if (fix->array_atom)
            bin_atoms(fix->array_atom[j-1],fix->size_peratom_cols);

        } else if (kind == LOCAL) {
          if (j == 0) bin_vector(fix->size_local_rows,fix->vector_local,1);
          else if (fix->array_local)
            bin_vector(fix->size_local_rows,&fix->array_local[0][j-1],
                       fix->size_local_cols);
        }

        // evaluate equal-style variable

      } else if (which[i] == VARIABLE && kind == GLOBAL) {
        bin_one(input->variable->compute_equal(m));

      } else if (which[i] == VARIABLE && kind == PERATOM) {
        if (atom->nlocal > maxatom) {
          memory->destroy(vector);
          maxatom = atom->nmax;
          memory->create(vector,maxatom,"ave/histo:vector");
        }
        input->variable->compute_atom(m,igroup,vector,1,0);
        bin_atoms(vector,1);
      }
    }
  } else if (weights == VALUE) {

    if (nvalues != 2) error->all(FLERR,"Illegal fix ave/histo command");
    
    // gather weighting factors
    
    double value = 0.0;
    double *values = NULL;
    int stride = 0;
    int i = 1;

    m = value2index[i];
    j = argindex[i];

    // atom attributes

    if (which[i] == X) {
      values = &atom->x[0][j];
      stride = 3;
    } else if (which[i] == V){
      values = &atom->v[0][j];
      stride = 3;
      bin_atoms(&atom->v[0][j],3);
    } else if (which[i] == F) {
      values = &atom->f[0][j];
      stride = 3;
    }
    // invoke compute if not previously invoked
    
    if (which[i] == COMPUTE) {
      Compute *compute = modify->compute[m];
      if (kind == GLOBAL && mode == SCALAR) {
        if (j == 0) {
          if (!(compute->invoked_flag & INVOKED_SCALAR)) {
            compute->compute_scalar();
            compute->invoked_flag |= INVOKED_SCALAR;
          }
          value = compute->scalar;
          } else {
          if (!(compute->invoked_flag & INVOKED_VECTOR)) {
            compute->compute_vector();
            compute->invoked_flag |= INVOKED_VECTOR;
          }
          value = compute->vector[j-1];
        }
      } else if (kind == GLOBAL && mode == VECTOR) {
        if (j == 0) {
          if (!(compute->invoked_flag & INVOKED_VECTOR)) {
            compute->compute_vector();
            compute->invoked_flag |= INVOKED_VECTOR;
          }
          values = compute->vector;
          stride = 1;
        } else {
          if (!(compute->invoked_flag & INVOKED_ARRAY)) {
            compute->compute_array();
            compute->invoked_flag |= INVOKED_ARRAY;
          }
          if (compute->array)
            values = &compute->array[0][j-1];
            stride = compute->size_array_cols;
        }
      } else if (kind == PERATOM) {
        if (!(compute->invoked_flag & INVOKED_PERATOM)) {
          compute->compute_peratom();
          compute->invoked_flag |= INVOKED_PERATOM;
        }
          if (j == 0) {
            values = compute->vector_atom;
            stride = 1;
          } else if (compute->array_atom) {
            values = &compute->array_atom[0][j-1];
            stride = compute->size_peratom_cols;         
          }
        } else if (kind == LOCAL) {
          if (!(compute->invoked_flag & INVOKED_LOCAL)) {
            compute->compute_local();
            compute->invoked_flag |= INVOKED_LOCAL;
          }
          if (j == 0) {
            values = compute->vector_local;
            stride = 1;
          } else if (compute->array_local) {
            values = &compute->array_local[0][j-1];
            stride = compute->size_local_cols;
          }
        }

        // access fix fields, guaranteed to be ready

    } else if (which[i] == FIX) {
   
      Fix *fix = modify->fix[m];
  
        if (kind == GLOBAL && mode == SCALAR) {
        if (j == 0) value = fix->compute_scalar();
        else value = fix->compute_vector(j-1);

      } else if (kind == GLOBAL && mode == VECTOR) {
      
        error->all(FLERR,"Illegal fix ave/histo command");
      
        if (j == 0) {
          int n = fix->size_vector;
          for (i = 0; i < n; i++) values[n] = fix->compute_vector(i);
        } else {
          int n = fix->size_vector;
          for (i = 0; i < n; i++) values[n] = fix->compute_array(i,j-1);
        }

      } else if (kind == PERATOM) {
        if (j == 0) {
          values = fix->vector_atom;
          stride = 1;
        } else if (fix->array_atom) {
          values = fix->array_atom[j-1];
          stride = fix->size_peratom_cols;
        }
      } else if (kind == LOCAL) {
          if (j == 0) {
            values = fix->vector_local;
            stride = 1;
          } else if (fix->array_local) {
            values = &fix->array_local[0][j-1];
            stride = fix->size_local_cols;
          }  
      }
        // evaluate equal-style variable
 
    } else if (which[i] == VARIABLE && kind == GLOBAL) {
      value = input->variable->compute_equal(m);
  
    } else if (which[i] == VARIABLE && kind == PERATOM) {
      if (atom->nlocal > maxatom) {
        memory->destroy(vector);
        maxatom = atom->nmax;
        memory->create(vector,maxatom,"ave/histo:vector");
      }
      input->variable->compute_atom(m,igroup,vector,1,0);
      values = vector;
      stride = 1;
    }
    
    // now bin values with weights

    i = 0;  
=======
  for (i = 0; i < nvalues; i++) {
>>>>>>> f89f6a08
    m = value2index[i];
    j = argindex[i];

    // atom attributes

    if (which[i] == X)
      bin_atoms(&atom->x[0][j],3);
    else if (which[i] == V)
      bin_atoms(&atom->v[0][j],3);
    else if (which[i] == F)
      bin_atoms(&atom->f[0][j],3);

    // invoke compute if not previously invoked

    if (which[i] == COMPUTE) {
      Compute *compute = modify->compute[m];

      if (kind == GLOBAL && mode == SCALAR) {
        if (j == 0) {
          if (!(compute->invoked_flag & INVOKED_SCALAR)) {
            compute->compute_scalar();
            compute->invoked_flag |= INVOKED_SCALAR;
          }
          bin_one(compute->scalar);
        } else {
          if (!(compute->invoked_flag & INVOKED_VECTOR)) {
            compute->compute_vector();
            compute->invoked_flag |= INVOKED_VECTOR;
          }
          bin_one(compute->vector[j-1]);
        }
      } else if (kind == GLOBAL && mode == VECTOR) {
        if (j == 0) {
          if (!(compute->invoked_flag & INVOKED_VECTOR)) {
            compute->compute_vector();
            compute->invoked_flag |= INVOKED_VECTOR;
          }
          bin_vector(compute->size_vector,compute->vector,1);
        } else {
          if (!(compute->invoked_flag & INVOKED_ARRAY)) {
            compute->compute_array();
            compute->invoked_flag |= INVOKED_ARRAY;
          }
          if (compute->array)
            bin_vector(compute->size_array_rows,&compute->array[0][j-1],
                       compute->size_array_cols);
        }

      } else if (kind == PERATOM) {
        if (!(compute->invoked_flag & INVOKED_PERATOM)) {
          compute->compute_peratom();
          compute->invoked_flag |= INVOKED_PERATOM;
        }
        if (j == 0)
          bin_atoms(compute->vector_atom,1);
        else if (compute->array_atom)
          bin_atoms(&compute->array_atom[0][j-1],compute->size_peratom_cols);

      } else if (kind == LOCAL) {
        if (!(compute->invoked_flag & INVOKED_LOCAL)) {
          compute->compute_local();
          compute->invoked_flag |= INVOKED_LOCAL;
        }
        if (j == 0)
          bin_vector(compute->size_local_rows,compute->vector_local,1);
        else if (compute->array_local)
          bin_vector(compute->size_local_rows,&compute->array_local[0][j-1],
                     compute->size_local_cols);
      }

      // access fix fields, guaranteed to be ready

    } else if (which[i] == FIX) {

      Fix *fix = modify->fix[m];

      if (kind == GLOBAL && mode == SCALAR) {
        if (j == 0) bin_one(fix->compute_scalar());
        else bin_one(fix->compute_vector(j-1));

      } else if (kind == GLOBAL && mode == VECTOR) {
        if (j == 0) {
          int n = fix->size_vector;
          for (i = 0; i < n; i++) bin_one(fix->compute_vector(i));
        } else {
          int n = fix->size_vector;
          for (i = 0; i < n; i++) bin_one(fix->compute_array(i,j-1));
        }

      } else if (kind == PERATOM) {
        if (j == 0) bin_atoms(fix->vector_atom,1);
        else if (fix->array_atom)
          bin_atoms(fix->array_atom[j-1],fix->size_peratom_cols);

      } else if (kind == LOCAL) {
        if (j == 0) bin_vector(fix->size_local_rows,fix->vector_local,1);
        else if (fix->array_local)
          bin_vector(fix->size_local_rows,&fix->array_local[0][j-1],
                     fix->size_local_cols);
      }

      // evaluate equal-style variable

    } else if (which[i] == VARIABLE && kind == GLOBAL) {
      bin_one(input->variable->compute_equal(m));

    } else if (which[i] == VARIABLE && kind == PERATOM) {
      if (atom->nlocal > maxatom) {
        memory->destroy(vector);
        maxatom = atom->nmax;
        memory->create(vector,maxatom,"ave/histo:vector");
      }
      input->variable->compute_atom(m,igroup,vector,1,0);
      bin_atoms(vector,1);
    }
  }

  // done if irepeat < nrepeat
  // else reset irepeat and nvalid

  irepeat++;
  if (irepeat < nrepeat) {
    nvalid += nevery;
    modify->addstep_compute(nvalid);
    return;
  }

  irepeat = 0;
  nvalid = ntimestep + nfreq - (nrepeat-1)*nevery;
  modify->addstep_compute(nvalid);

  // merge histogram stats across procs if necessary

  if (kind == PERATOM || kind == LOCAL) {
    MPI_Allreduce(stats,stats_all,2,MPI_DOUBLE,MPI_SUM,world);
    MPI_Allreduce(&stats[2],&stats_all[2],1,MPI_DOUBLE,MPI_MIN,world);
    MPI_Allreduce(&stats[3],&stats_all[3],1,MPI_DOUBLE,MPI_MAX,world);
    MPI_Allreduce(bin,bin_all,nbins,MPI_DOUBLE,MPI_SUM,world);

    stats[0] = stats_all[0];
    stats[1] = stats_all[1];
    stats[2] = stats_all[2];
    stats[3] = stats_all[3];
    for (i = 0; i < nbins; i++) bin[i] = bin_all[i];
  }

  // if ave = ONE, only single Nfreq timestep value is needed
  // if ave = RUNNING, combine with all previous Nfreq timestep values
  // if ave = WINDOW, combine with nwindow most recent Nfreq timestep values

  if (ave == ONE) {
    stats_total[0] = stats[0];
    stats_total[1] = stats[1];
    stats_total[2] = stats[2];
    stats_total[3] = stats[3];
    for (i = 0; i < nbins; i++) bin_total[i] = bin[i];

  } else if (ave == RUNNING) {
    stats_total[0] += stats[0];
    stats_total[1] += stats[1];
    stats_total[2] = MIN(stats_total[2],stats[2]);
    stats_total[3] = MAX(stats_total[3],stats[3]);
    for (i = 0; i < nbins; i++) bin_total[i] += bin[i];

  } else if (ave == WINDOW) {
    stats_total[0] += stats[0];
    if (window_limit) stats_total[0] -= stats_list[iwindow][0];
    stats_list[iwindow][0] = stats[0];
    stats_total[1] += stats[1];
    if (window_limit) stats_total[1] -= stats_list[iwindow][1];
    stats_list[iwindow][1] = stats[1];

    if (window_limit) m = nwindow;
    else m = iwindow+1;

    stats_list[iwindow][2] = stats[2];
    stats_total[2] = stats_list[0][2];
    for (i = 1; i < m; i++)
      stats_total[2] = MIN(stats_total[2],stats_list[i][2]);
    stats_list[iwindow][3] = stats[3];
    stats_total[3] = stats_list[0][3];
    for (i = 1; i < m; i++)
      stats_total[3] = MAX(stats_total[3],stats_list[i][3]);

    for (i = 0; i < nbins; i++) {
      bin_total[i] += bin[i];
      if (window_limit) bin_total[i] -= bin_list[iwindow][i];
      bin_list[iwindow][i] = bin[i];
    }

    iwindow++;
    if (iwindow == nwindow) {
      iwindow = 0;
      window_limit = 1;
    }
  }

  // output result to file

  if (fp && me == 0) {
    if (overwrite) fseek(fp,filepos,SEEK_SET);
    fprintf(fp,BIGINT_FORMAT " %d %g %g %g %g\n",ntimestep,nbins,
            stats_total[0],stats_total[1],stats_total[2],stats_total[3]);
    if (stats_total[0] != 0.0)
      for (i = 0; i < nbins; i++)
        fprintf(fp,"%d %g %g %g\n",
                i+1,coord[i],bin_total[i],bin_total[i]/stats_total[0]);
    else
      for (i = 0; i < nbins; i++)
        fprintf(fp,"%d %g %g %g\n",i+1,coord[i],0.0,0.0);
    fflush(fp);
    if (overwrite) {
      long fileend = ftell(fp);
      ftruncate(fileno(fp),fileend);
    }
  }
}

/* ----------------------------------------------------------------------
   return Ith vector value
------------------------------------------------------------------------- */

double FixAveHisto::compute_vector(int i)
{
  return stats_total[i];
}

/* ----------------------------------------------------------------------
   return I,J array value
------------------------------------------------------------------------- */

double FixAveHisto::compute_array(int i, int j)
{
  if (j == 0) return coord[i];
  else if (j == 1) return bin_total[i];
  else if (stats_total[0] != 0.0) return bin_total[i]/stats_total[0];
  return 0.0;
}

/* ----------------------------------------------------------------------
   bin a single value
------------------------------------------------------------------------- */

void FixAveHisto::bin_one(double value)
{
  stats[2] = MIN(stats[2],value);
  stats[3] = MAX(stats[3],value);

  if (value < lo) {
    if (beyond == IGNORE) {
      stats[1] += 1.0;
      return;
    } else bin[0] += 1.0;
  } else if (value > hi) {
    if (beyond == IGNORE) {
      stats[1] += 1.0;
      return;
    } else bin[nbins-1] += 1.0;
  } else {
    int ibin = static_cast<int> ((value-lo)*bininv);
    ibin = MIN(ibin,nbins-1);
    if (beyond == EXTRA) ibin++;
    bin[ibin] += 1.0;
  }

  stats[0] += 1.0;
}

/* ----------------------------------------------------------------------
   bin a vector of values with stride
------------------------------------------------------------------------- */

void FixAveHisto::bin_vector(int n, double *values, int stride)
{
  int m = 0;
  for (int i = 0; i < n; i++) {
    bin_one(values[m]);
    m += stride;
  }
}

/* ----------------------------------------------------------------------
   bin a per-atom vector of values with stride
   only bin if atom is in group
------------------------------------------------------------------------- */

void FixAveHisto::bin_atoms(double *values, int stride)
{
  int *mask = atom->mask;
  int nlocal = atom->nlocal;

  int m = 0;
  for (int i = 0; i < nlocal; i++) {
    if (mask[i] & groupbit) bin_one(values[m]);
    m += stride;
  }
}

/* ----------------------------------------------------------------------
   parse optional args
------------------------------------------------------------------------- */

void FixAveHisto::options(int narg, char **arg)
{
  // option defaults

  fp = NULL;
  ave = ONE;
  startstep = 0;
  mode = SCALAR;
  beyond = IGNORE;
  overwrite = 0;
  title1 = NULL;
  title2 = NULL;
  title3 = NULL;

  // optional args

  int iarg = 9 + nvalues;
  while (iarg < narg) {
    if (strcmp(arg[iarg],"file") == 0) {
      if (iarg+2 > narg) error->all(FLERR,"Illegal fix ave/histo command");
      if (me == 0) {
        fp = fopen(arg[iarg+1],"w");
        if (fp == NULL) {
          char str[128];
          sprintf(str,"Cannot open fix ave/histo file %s",arg[iarg+1]);
          error->one(FLERR,str);
        }
      }
      iarg += 2;
    } else if (strcmp(arg[iarg],"ave") == 0) {
      if (iarg+2 > narg) error->all(FLERR,"Illegal fix ave/histo command");
      if (strcmp(arg[iarg+1],"one") == 0) ave = ONE;
      else if (strcmp(arg[iarg+1],"running") == 0) ave = RUNNING;
      else if (strcmp(arg[iarg+1],"window") == 0) ave = WINDOW;
      else error->all(FLERR,"Illegal fix ave/histo command");
      if (ave == WINDOW) {
        if (iarg+3 > narg) error->all(FLERR,"Illegal fix ave/histo command");
        nwindow = force->inumeric(FLERR,arg[iarg+2]);
        if (nwindow <= 0) error->all(FLERR,"Illegal fix ave/histo command");
      }
      iarg += 2;
      if (ave == WINDOW) iarg++;
    } else if (strcmp(arg[iarg],"start") == 0) {
      if (iarg+2 > narg) error->all(FLERR,"Illegal fix ave/histo command");
      startstep = force->inumeric(FLERR,arg[iarg+1]);
      iarg += 2;
    } else if (strcmp(arg[iarg],"mode") == 0) {
      if (iarg+2 > narg) error->all(FLERR,"Illegal fix ave/histo command");
      if (strcmp(arg[iarg+1],"scalar") == 0) mode = SCALAR;
      else if (strcmp(arg[iarg+1],"vector") == 0) mode = VECTOR;
      else error->all(FLERR,"Illegal fix ave/histo command");
      iarg += 2;
    } else if (strcmp(arg[iarg],"beyond") == 0) {
      if (iarg+2 > narg) error->all(FLERR,"Illegal fix ave/histo command");
      if (strcmp(arg[iarg+1],"ignore") == 0) beyond = IGNORE;
      else if (strcmp(arg[iarg+1],"end") == 0) beyond = END;
      else if (strcmp(arg[iarg+1],"extra") == 0) beyond = EXTRA;
      else error->all(FLERR,"Illegal fix ave/histo command");
      iarg += 2;
    } else if (strcmp(arg[iarg],"overwrite") == 0) {
      overwrite = 1;
      iarg += 1;
    } else if (strcmp(arg[iarg],"title1") == 0) {
      if (iarg+2 > narg) error->all(FLERR,"Illegal fix ave/histo command");
      delete [] title1;
      int n = strlen(arg[iarg+1]) + 1;
      title1 = new char[n];
      strcpy(title1,arg[iarg+1]);
      iarg += 2;
    } else if (strcmp(arg[iarg],"title2") == 0) {
      if (iarg+2 > narg) error->all(FLERR,"Illegal fix ave/histo command");
      delete [] title2;
      int n = strlen(arg[iarg+1]) + 1;
      title2 = new char[n];
      strcpy(title2,arg[iarg+1]);
      iarg += 2;
    } else if (strcmp(arg[iarg],"title3") == 0) {
      if (iarg+2 > narg) error->all(FLERR,"Illegal fix ave/histo command");
      delete [] title3;
      int n = strlen(arg[iarg+1]) + 1;
      title3 = new char[n];
      strcpy(title3,arg[iarg+1]);
      iarg += 2;
<<<<<<< HEAD
      
    } else if (strcmp(arg[iarg],"weights") == 0) {
      if (nvalues != 1) error->all(FLERR,"Illegal fix ave/histo command");
      if (iarg+2 > narg) error->all(FLERR,"Illegal fix ave/histo command");
      iarg += 1;
      if (strcmp(arg[iarg],"x") == 0) {
        iarg++;
      } else if (strcmp(arg[iarg],"y") == 0) {
        iarg++;
      } else if (strcmp(arg[iarg],"z") == 0) {
        iarg++;
      } else if (strcmp(arg[iarg],"vx") == 0) {
        iarg++;
      } else if (strcmp(arg[iarg],"vy") == 0) {
        iarg++;
      } else if (strcmp(arg[iarg],"vz") == 0) {
        iarg++;
      } else if (strcmp(arg[iarg],"fx") == 0) {
        iarg++;
      } else if (strcmp(arg[iarg],"fy") == 0) {
        iarg++;
      } else if (strcmp(arg[iarg],"fz") == 0) {
        iarg++;
      } else if ((strncmp(arg[iarg],"c_",2) == 0) ||
          (strncmp(arg[iarg],"f_",2) == 0) ||
          (strncmp(arg[iarg],"v_",2) == 0)) {
        iarg++;        
      } else error->all(FLERR,"Illegal fix ave/histo command");
      nvalues = 2;   
      weights = VALUE;
=======
>>>>>>> f89f6a08
    } else error->all(FLERR,"Illegal fix ave/histo command");
  }
}

/* ----------------------------------------------------------------------
   reallocate vectors for each input value, of length N
------------------------------------------------------------------------- */

void FixAveHisto::allocate_values(int n)
{
  memory->grow(which,n,"ave/time:which");
  memory->grow(argindex,n,"ave/time:argindex");
  memory->grow(value2index,n,"ave/time:value2index");
  ids = (char **) memory->srealloc(ids,n*sizeof(char *),"ave/time:ids");
}

/* ----------------------------------------------------------------------
   calculate nvalid = next step on which end_of_step does something
   can be this timestep if multiple of nfreq and nrepeat = 1
   else backup from next multiple of nfreq
   startstep is lower bound on nfreq multiple
------------------------------------------------------------------------- */

bigint FixAveHisto::nextvalid()
{
  bigint nvalid = (update->ntimestep/nfreq)*nfreq + nfreq;
  while (nvalid < startstep) nvalid += nfreq;
  if (nvalid-nfreq == update->ntimestep && nrepeat == 1)
    nvalid = update->ntimestep;
  else
    nvalid -= (nrepeat-1)*nevery;
  if (nvalid < update->ntimestep) nvalid += nfreq;
  return nvalid;
}<|MERGE_RESOLUTION|>--- conflicted
+++ resolved
@@ -432,49 +432,6 @@
         error->all(FLERR,"Variable name for fix ave/histo does not exist");
     }
   }
-<<<<<<< HEAD
-  
-  // weighted histogram number of rows must match weights
-
-  int size[2];
-  if (weights == VALUE) {
-     // NOTE: shouldn't this be one?
-     if (nvalues != 2) error->all(FLERR,"Illegal fix ave/histo command");     
-     for (int i = 0; i < nvalues; i++) {  
-       if (which[i] == X || which[i] == V || which[i] == F) {
-         size[i] = atom->nmax;
-       } else if (which[i] == COMPUTE && kind == GLOBAL && mode == SCALAR) {
-         int icompute = modify->find_compute(ids[i]);
-         size[i] = modify->compute[icompute]->size_vector;
-       } else if (which[i] == COMPUTE && kind == GLOBAL && mode == VECTOR) {
-         int icompute = modify->find_compute(ids[i]);
-         size[i] = modify->compute[icompute]->size_array_rows;
-       } else if (which[i] == COMPUTE && kind == PERATOM) {
-         size[i] = atom->nmax;
-       } else if (which[i] == COMPUTE && kind == LOCAL) {
-         int icompute = modify->find_compute(ids[i]);    
-         size[i] = modify->compute[icompute]->size_local_rows;
-       } else if (which[i] == FIX && kind == GLOBAL && mode == SCALAR) {
-         int ifix = modify->find_fix(ids[i]);   
-         size[i] = modify->fix[ifix]->size_vector;
-       } else if (which[i] == FIX && kind == GLOBAL && mode == VECTOR) {
-         int ifix = modify->find_fix(ids[i]);      
-         size[i]= modify->fix[ifix]->size_array_rows;
-       } else if (which[i] == FIX && kind == PERATOM) {
-         size[i] = atom->nmax;
-       } else if (which[i] == FIX && kind == LOCAL) {
-         int ifix = modify->find_fix(ids[i]);
-         size[i] = modify->fix[ifix]->size_local_rows;
-       } else if (which[i] == VARIABLE && kind == PERATOM) {
-         size[i] = atom->nmax;
-       }
-     } 
-     if (size[0] != size[1]) 
-       error->all(FLERR,"Fix ave/histo value and weight vector "
-                  "lengths do not match");
-  }
-=======
->>>>>>> f89f6a08
 
   // print file comment lines
 
@@ -654,274 +611,7 @@
 
   modify->clearstep_compute();
 
-<<<<<<< HEAD
-  if (weights == SINGLE) {
-    for (i = 0; i < nvalues; i++) {
-      m = value2index[i];
-      j = argindex[i];
-
-      // atom attributes
-
-      if (which[i] == X)
-        bin_atoms(&atom->x[0][j],3);
-      else if (which[i] == V)
-        bin_atoms(&atom->v[0][j],3);
-      else if (which[i] == F)
-        bin_atoms(&atom->f[0][j],3);
-
-      // invoke compute if not previously invoked
-
-      if (which[i] == COMPUTE) {
-        Compute *compute = modify->compute[m];
-
-        if (kind == GLOBAL && mode == SCALAR) {
-          if (j == 0) {
-            if (!(compute->invoked_flag & INVOKED_SCALAR)) {
-              compute->compute_scalar();
-              compute->invoked_flag |= INVOKED_SCALAR;
-            }
-            bin_one(compute->scalar);
-          } else {
-            if (!(compute->invoked_flag & INVOKED_VECTOR)) {
-              compute->compute_vector();
-              compute->invoked_flag |= INVOKED_VECTOR;
-            }
-            bin_one(compute->vector[j-1]);
-          }
-        } else if (kind == GLOBAL && mode == VECTOR) {
-          if (j == 0) {
-            if (!(compute->invoked_flag & INVOKED_VECTOR)) {
-              compute->compute_vector();
-              compute->invoked_flag |= INVOKED_VECTOR;
-            }
-            bin_vector(compute->size_vector,compute->vector,1);
-          } else {
-            if (!(compute->invoked_flag & INVOKED_ARRAY)) {
-              compute->compute_array();
-              compute->invoked_flag |= INVOKED_ARRAY;
-            }
-            if (compute->array)
-              bin_vector(compute->size_array_rows,&compute->array[0][j-1],
-                         compute->size_array_cols);
-          }
-
-        } else if (kind == PERATOM) {
-          if (!(compute->invoked_flag & INVOKED_PERATOM)) {
-            compute->compute_peratom();
-            compute->invoked_flag |= INVOKED_PERATOM;
-          }
-          if (j == 0)
-            bin_atoms(compute->vector_atom,1);
-          else if (compute->array_atom)
-            bin_atoms(&compute->array_atom[0][j-1],compute->size_peratom_cols);
-
-        } else if (kind == LOCAL) {
-          if (!(compute->invoked_flag & INVOKED_LOCAL)) {
-            compute->compute_local();
-            compute->invoked_flag |= INVOKED_LOCAL;
-          }
-          if (j == 0)
-            bin_vector(compute->size_local_rows,compute->vector_local,1);
-          else if (compute->array_local)
-            bin_vector(compute->size_local_rows,&compute->array_local[0][j-1],
-                       compute->size_local_cols);
-        }
-
-        // access fix fields, guaranteed to be ready
-
-      } else if (which[i] == FIX) {
-
-        Fix *fix = modify->fix[m];
-
-        if (kind == GLOBAL && mode == SCALAR) {
-          if (j == 0) bin_one(fix->compute_scalar());
-          else bin_one(fix->compute_vector(j-1));
-
-        } else if (kind == GLOBAL && mode == VECTOR) {
-          if (j == 0) {
-            int n = fix->size_vector;
-            for (i = 0; i < n; i++) bin_one(fix->compute_vector(i));
-          } else {
-            int n = fix->size_vector;
-            for (i = 0; i < n; i++) bin_one(fix->compute_array(i,j-1));
-          }
-
-        } else if (kind == PERATOM) {
-          if (j == 0) bin_atoms(fix->vector_atom,1);
-          else if (fix->array_atom)
-            bin_atoms(fix->array_atom[j-1],fix->size_peratom_cols);
-
-        } else if (kind == LOCAL) {
-          if (j == 0) bin_vector(fix->size_local_rows,fix->vector_local,1);
-          else if (fix->array_local)
-            bin_vector(fix->size_local_rows,&fix->array_local[0][j-1],
-                       fix->size_local_cols);
-        }
-
-        // evaluate equal-style variable
-
-      } else if (which[i] == VARIABLE && kind == GLOBAL) {
-        bin_one(input->variable->compute_equal(m));
-
-      } else if (which[i] == VARIABLE && kind == PERATOM) {
-        if (atom->nlocal > maxatom) {
-          memory->destroy(vector);
-          maxatom = atom->nmax;
-          memory->create(vector,maxatom,"ave/histo:vector");
-        }
-        input->variable->compute_atom(m,igroup,vector,1,0);
-        bin_atoms(vector,1);
-      }
-    }
-  } else if (weights == VALUE) {
-
-    if (nvalues != 2) error->all(FLERR,"Illegal fix ave/histo command");
-    
-    // gather weighting factors
-    
-    double value = 0.0;
-    double *values = NULL;
-    int stride = 0;
-    int i = 1;
-
-    m = value2index[i];
-    j = argindex[i];
-
-    // atom attributes
-
-    if (which[i] == X) {
-      values = &atom->x[0][j];
-      stride = 3;
-    } else if (which[i] == V){
-      values = &atom->v[0][j];
-      stride = 3;
-      bin_atoms(&atom->v[0][j],3);
-    } else if (which[i] == F) {
-      values = &atom->f[0][j];
-      stride = 3;
-    }
-    // invoke compute if not previously invoked
-    
-    if (which[i] == COMPUTE) {
-      Compute *compute = modify->compute[m];
-      if (kind == GLOBAL && mode == SCALAR) {
-        if (j == 0) {
-          if (!(compute->invoked_flag & INVOKED_SCALAR)) {
-            compute->compute_scalar();
-            compute->invoked_flag |= INVOKED_SCALAR;
-          }
-          value = compute->scalar;
-          } else {
-          if (!(compute->invoked_flag & INVOKED_VECTOR)) {
-            compute->compute_vector();
-            compute->invoked_flag |= INVOKED_VECTOR;
-          }
-          value = compute->vector[j-1];
-        }
-      } else if (kind == GLOBAL && mode == VECTOR) {
-        if (j == 0) {
-          if (!(compute->invoked_flag & INVOKED_VECTOR)) {
-            compute->compute_vector();
-            compute->invoked_flag |= INVOKED_VECTOR;
-          }
-          values = compute->vector;
-          stride = 1;
-        } else {
-          if (!(compute->invoked_flag & INVOKED_ARRAY)) {
-            compute->compute_array();
-            compute->invoked_flag |= INVOKED_ARRAY;
-          }
-          if (compute->array)
-            values = &compute->array[0][j-1];
-            stride = compute->size_array_cols;
-        }
-      } else if (kind == PERATOM) {
-        if (!(compute->invoked_flag & INVOKED_PERATOM)) {
-          compute->compute_peratom();
-          compute->invoked_flag |= INVOKED_PERATOM;
-        }
-          if (j == 0) {
-            values = compute->vector_atom;
-            stride = 1;
-          } else if (compute->array_atom) {
-            values = &compute->array_atom[0][j-1];
-            stride = compute->size_peratom_cols;         
-          }
-        } else if (kind == LOCAL) {
-          if (!(compute->invoked_flag & INVOKED_LOCAL)) {
-            compute->compute_local();
-            compute->invoked_flag |= INVOKED_LOCAL;
-          }
-          if (j == 0) {
-            values = compute->vector_local;
-            stride = 1;
-          } else if (compute->array_local) {
-            values = &compute->array_local[0][j-1];
-            stride = compute->size_local_cols;
-          }
-        }
-
-        // access fix fields, guaranteed to be ready
-
-    } else if (which[i] == FIX) {
-   
-      Fix *fix = modify->fix[m];
-  
-        if (kind == GLOBAL && mode == SCALAR) {
-        if (j == 0) value = fix->compute_scalar();
-        else value = fix->compute_vector(j-1);
-
-      } else if (kind == GLOBAL && mode == VECTOR) {
-      
-        error->all(FLERR,"Illegal fix ave/histo command");
-      
-        if (j == 0) {
-          int n = fix->size_vector;
-          for (i = 0; i < n; i++) values[n] = fix->compute_vector(i);
-        } else {
-          int n = fix->size_vector;
-          for (i = 0; i < n; i++) values[n] = fix->compute_array(i,j-1);
-        }
-
-      } else if (kind == PERATOM) {
-        if (j == 0) {
-          values = fix->vector_atom;
-          stride = 1;
-        } else if (fix->array_atom) {
-          values = fix->array_atom[j-1];
-          stride = fix->size_peratom_cols;
-        }
-      } else if (kind == LOCAL) {
-          if (j == 0) {
-            values = fix->vector_local;
-            stride = 1;
-          } else if (fix->array_local) {
-            values = &fix->array_local[0][j-1];
-            stride = fix->size_local_cols;
-          }  
-      }
-        // evaluate equal-style variable
- 
-    } else if (which[i] == VARIABLE && kind == GLOBAL) {
-      value = input->variable->compute_equal(m);
-  
-    } else if (which[i] == VARIABLE && kind == PERATOM) {
-      if (atom->nlocal > maxatom) {
-        memory->destroy(vector);
-        maxatom = atom->nmax;
-        memory->create(vector,maxatom,"ave/histo:vector");
-      }
-      input->variable->compute_atom(m,igroup,vector,1,0);
-      values = vector;
-      stride = 1;
-    }
-    
-    // now bin values with weights
-
-    i = 0;  
-=======
   for (i = 0; i < nvalues; i++) {
->>>>>>> f89f6a08
     m = value2index[i];
     j = argindex[i];
 
@@ -1307,39 +997,6 @@
       title3 = new char[n];
       strcpy(title3,arg[iarg+1]);
       iarg += 2;
-<<<<<<< HEAD
-      
-    } else if (strcmp(arg[iarg],"weights") == 0) {
-      if (nvalues != 1) error->all(FLERR,"Illegal fix ave/histo command");
-      if (iarg+2 > narg) error->all(FLERR,"Illegal fix ave/histo command");
-      iarg += 1;
-      if (strcmp(arg[iarg],"x") == 0) {
-        iarg++;
-      } else if (strcmp(arg[iarg],"y") == 0) {
-        iarg++;
-      } else if (strcmp(arg[iarg],"z") == 0) {
-        iarg++;
-      } else if (strcmp(arg[iarg],"vx") == 0) {
-        iarg++;
-      } else if (strcmp(arg[iarg],"vy") == 0) {
-        iarg++;
-      } else if (strcmp(arg[iarg],"vz") == 0) {
-        iarg++;
-      } else if (strcmp(arg[iarg],"fx") == 0) {
-        iarg++;
-      } else if (strcmp(arg[iarg],"fy") == 0) {
-        iarg++;
-      } else if (strcmp(arg[iarg],"fz") == 0) {
-        iarg++;
-      } else if ((strncmp(arg[iarg],"c_",2) == 0) ||
-          (strncmp(arg[iarg],"f_",2) == 0) ||
-          (strncmp(arg[iarg],"v_",2) == 0)) {
-        iarg++;        
-      } else error->all(FLERR,"Illegal fix ave/histo command");
-      nvalues = 2;   
-      weights = VALUE;
-=======
->>>>>>> f89f6a08
     } else error->all(FLERR,"Illegal fix ave/histo command");
   }
 }
