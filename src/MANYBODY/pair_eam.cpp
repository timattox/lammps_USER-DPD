/* ----------------------------------------------------------------------
   LAMMPS - Large-scale Atomic/Molecular Massively Parallel Simulator
   http://lammps.sandia.gov, Sandia National Laboratories
   Steve Plimpton, sjplimp@sandia.gov

   Copyright (2003) Sandia Corporation.  Under the terms of Contract
   DE-AC04-94AL85000 with Sandia Corporation, the U.S. Government retains
   certain rights in this software.  This software is distributed under 
   the GNU General Public License.

   See the README file in the top-level LAMMPS directory.
------------------------------------------------------------------------- */

/* ----------------------------------------------------------------------
   Contributing authors: Stephen Foiles (SNL), Murray Daw (SNL)
------------------------------------------------------------------------- */

#include "math.h"
#include "stdio.h"
#include "stdlib.h"
#include "string.h"
#include "pair_eam.h"
#include "atom.h"
#include "force.h"
#include "comm.h"
#include "neighbor.h"
#include "neigh_list.h"
#include "memory.h"
#include "error.h"

using namespace LAMMPS_NS;

#define MAXLINE 1024

/* ---------------------------------------------------------------------- */

PairEAM::PairEAM(LAMMPS *lmp) : Pair(lmp)
{
  restartinfo = 0;

  nmax = 0;
  rho = NULL;
  fp = NULL;

  nfuncfl = 0;
  funcfl = NULL;

  setfl = NULL;
  fs = NULL;

  frho = NULL;
  rhor = NULL;
  z2r = NULL;

  frho_spline = NULL;
  rhor_spline = NULL;
  z2r_spline = NULL;

  // set comm size needed by this Pair

  comm_forward = 1;
  comm_reverse = 1;
}

/* ----------------------------------------------------------------------
   check if allocated, since class can be destructed when incomplete
------------------------------------------------------------------------- */

PairEAM::~PairEAM()
{
  memory->destroy(rho);
  memory->destroy(fp);

  if (allocated) {
    memory->destroy(setflag);
    memory->destroy(cutsq);
    delete [] map;
    delete [] type2frho;
    memory->destroy(type2rhor);
    memory->destroy(type2z2r);
  }

  if (funcfl) {
    for (int i = 0; i < nfuncfl; i++) {
      delete [] funcfl[i].file;
      memory->destroy(funcfl[i].frho);
      memory->destroy(funcfl[i].rhor);
      memory->destroy(funcfl[i].zr);
    }
    memory->sfree(funcfl);
  }

  if (setfl) {
    for (int i = 0; i < setfl->nelements; i++) delete [] setfl->elements[i];
    delete [] setfl->elements;
    delete [] setfl->mass;
    memory->destroy(setfl->frho);
    memory->destroy(setfl->rhor);
    memory->destroy(setfl->z2r);
    delete setfl;
  }

  if (fs) {
    for (int i = 0; i < fs->nelements; i++) delete [] fs->elements[i];
    delete [] fs->elements;
    delete [] fs->mass;
    memory->destroy(fs->frho);
    memory->destroy(fs->rhor);
    memory->destroy(fs->z2r);
    delete fs;
  }

  memory->destroy(frho);
  memory->destroy(rhor);
  memory->destroy(z2r);

  memory->destroy(frho_spline);
  memory->destroy(rhor_spline);
  memory->destroy(z2r_spline);
}

/* ---------------------------------------------------------------------- */

void PairEAM::compute(int eflag, int vflag)
{
  int i,j,ii,jj,m,inum,jnum,itype,jtype;
  double xtmp,ytmp,ztmp,delx,dely,delz,evdwl,fpair;
  double rsq,r,p,rhoip,rhojp,z2,z2p,recip,phip,psip,phi;
  double *coeff;
  int *ilist,*jlist,*numneigh,**firstneigh;

  evdwl = 0.0;
  if (eflag || vflag) ev_setup(eflag,vflag);
  else evflag = vflag_fdotr = eflag_global = eflag_atom = 0;

  // grow energy and fp arrays if necessary
  // need to be atom->nmax in length

  if (atom->nmax > nmax) {
    memory->destroy(rho);
    memory->destroy(fp);
    nmax = atom->nmax;
    memory->create(rho,nmax,"pair:rho");
    memory->create(fp,nmax,"pair:fp");
  }

  double **x = atom->x;
  double **f = atom->f;
  int *type = atom->type;
  int nlocal = atom->nlocal;
  int nall = nlocal + atom->nghost;
  int newton_pair = force->newton_pair;

  inum = list->inum;
  ilist = list->ilist;
  numneigh = list->numneigh;
  firstneigh = list->firstneigh;
  
  // zero out density

  if (newton_pair) {
    for (i = 0; i < nall; i++) rho[i] = 0.0;
  } else for (i = 0; i < nlocal; i++) rho[i] = 0.0;

  // rho = density at each atom
  // loop over neighbors of my atoms

  for (ii = 0; ii < inum; ii++) {
    i = ilist[ii];
    xtmp = x[i][0];
    ytmp = x[i][1];
    ztmp = x[i][2];
    itype = type[i];
    jlist = firstneigh[i];
    jnum = numneigh[i];

    for (jj = 0; jj < jnum; jj++) {
      j = jlist[jj];
<<<<<<< HEAD
      j = (j < nall) ? j : j % nall;
=======
      j &= NEIGHMASK;
>>>>>>> adbeb027

      delx = xtmp - x[j][0];
      dely = ytmp - x[j][1];
      delz = ztmp - x[j][2];
      rsq = delx*delx + dely*dely + delz*delz;

      if (rsq < cutforcesq) {
	jtype = type[j];
	p = sqrt(rsq)*rdr + 1.0;
	m = static_cast<int> (p);
	m = MIN(m,nr-1);
	p -= m;
	p = MIN(p,1.0);
	coeff = rhor_spline[type2rhor[jtype][itype]][m];
	rho[i] += ((coeff[3]*p + coeff[4])*p + coeff[5])*p + coeff[6];
	if (newton_pair || j < nlocal) {
	  coeff = rhor_spline[type2rhor[itype][jtype]][m];
	  rho[j] += ((coeff[3]*p + coeff[4])*p + coeff[5])*p + coeff[6];
	}
      }
    }
  }

  // communicate and sum densities

  if (newton_pair) comm->reverse_comm_pair(this);

  // fp = derivative of embedding energy at each atom
  // phi = embedding energy at each atom

  for (ii = 0; ii < inum; ii++) {
    i = ilist[ii];
    p = rho[i]*rdrho + 1.0;
    m = static_cast<int> (p);
    m = MAX(1,MIN(m,nrho-1));
    p -= m;
    p = MIN(p,1.0);
    coeff = frho_spline[type2frho[type[i]]][m];
    fp[i] = (coeff[0]*p + coeff[1])*p + coeff[2];
    if (eflag) {
      phi = ((coeff[3]*p + coeff[4])*p + coeff[5])*p + coeff[6];
      if (eflag_global) eng_vdwl += phi;
      if (eflag_atom) eatom[i] += phi;
    }
  }

  // communicate derivative of embedding function

  comm->forward_comm_pair(this);

  // compute forces on each atom
  // loop over neighbors of my atoms

  for (ii = 0; ii < inum; ii++) {
    i = ilist[ii];
    xtmp = x[i][0];
    ytmp = x[i][1];
    ztmp = x[i][2];
    itype = type[i];

    jlist = firstneigh[i];
    jnum = numneigh[i];

    for (jj = 0; jj < jnum; jj++) {
      j = jlist[jj];
<<<<<<< HEAD
      j = (j < nall) ? j : j % nall;
=======
      j &= NEIGHMASK;
>>>>>>> adbeb027

      delx = xtmp - x[j][0];
      dely = ytmp - x[j][1];
      delz = ztmp - x[j][2];
      rsq = delx*delx + dely*dely + delz*delz;

      if (rsq < cutforcesq) {
	jtype = type[j];
	r = sqrt(rsq);
	p = r*rdr + 1.0;
	m = static_cast<int> (p);
	m = MIN(m,nr-1);
	p -= m;
	p = MIN(p,1.0);

	// rhoip = derivative of (density at atom j due to atom i)
	// rhojp = derivative of (density at atom i due to atom j)
	// phi = pair potential energy
	// phip = phi'
	// z2 = phi * r
	// z2p = (phi * r)' = (phi' r) + phi
	// psip needs both fp[i] and fp[j] terms since r_ij appears in two
	//   terms of embed eng: Fi(sum rho_ij) and Fj(sum rho_ji)
	//   hence embed' = Fi(sum rho_ij) rhojp + Fj(sum rho_ji) rhoip

	coeff = rhor_spline[type2rhor[itype][jtype]][m];
	rhoip = (coeff[0]*p + coeff[1])*p + coeff[2];
	coeff = rhor_spline[type2rhor[jtype][itype]][m];
	rhojp = (coeff[0]*p + coeff[1])*p + coeff[2];
	coeff = z2r_spline[type2z2r[itype][jtype]][m];
	z2p = (coeff[0]*p + coeff[1])*p + coeff[2];
	z2 = ((coeff[3]*p + coeff[4])*p + coeff[5])*p + coeff[6];

	recip = 1.0/r;
	phi = z2*recip;
	phip = z2p*recip - phi*recip;
	psip = fp[i]*rhojp + fp[j]*rhoip + phip;
	fpair = -psip*recip;

	f[i][0] += delx*fpair;
	f[i][1] += dely*fpair;
	f[i][2] += delz*fpair;
	if (newton_pair || j < nlocal) {
	  f[j][0] -= delx*fpair;
	  f[j][1] -= dely*fpair;
	  f[j][2] -= delz*fpair;
	}

	if (eflag) evdwl = phi;
	if (evflag) ev_tally(i,j,nlocal,newton_pair,
			     evdwl,0.0,fpair,delx,dely,delz);
      }
    }
  }

  if (vflag_fdotr) virial_fdotr_compute();
}

/* ----------------------------------------------------------------------
   allocate all arrays
------------------------------------------------------------------------- */

void PairEAM::allocate()
{
  allocated = 1;
  int n = atom->ntypes;

  memory->create(setflag,n+1,n+1,"pair:setflag");
  for (int i = 1; i <= n; i++)
    for (int j = i; j <= n; j++)
      setflag[i][j] = 0;

  memory->create(cutsq,n+1,n+1,"pair:cutsq");

  map = new int[n+1];
  for (int i = 1; i <= n; i++) map[i] = -1;

  type2frho = new int[n+1];
  memory->create(type2rhor,n+1,n+1,"pair:type2rhor");
  memory->create(type2z2r,n+1,n+1,"pair:type2z2r");
}

/* ----------------------------------------------------------------------
   global settings
------------------------------------------------------------------------- */

void PairEAM::settings(int narg, char **arg)
{
  if (narg > 0) error->all(FLERR,"Illegal pair_style command");
}

/* ----------------------------------------------------------------------
   set coeffs for one or more type pairs
   read DYNAMO funcfl file
------------------------------------------------------------------------- */

void PairEAM::coeff(int narg, char **arg)
{
  if (!allocated) allocate();

  if (narg != 3) error->all(FLERR,"Incorrect args for pair coefficients");

  // parse pair of atom types

  int ilo,ihi,jlo,jhi;
  force->bounds(arg[0],atom->ntypes,ilo,ihi);
  force->bounds(arg[1],atom->ntypes,jlo,jhi);

  // read funcfl file if hasn't already been read
  // store filename in Funcfl data struct

  int ifuncfl;
  for (ifuncfl = 0; ifuncfl < nfuncfl; ifuncfl++)
    if (strcmp(arg[2],funcfl[ifuncfl].file) == 0) break;

  if (ifuncfl == nfuncfl) {
    nfuncfl++;
    funcfl = (Funcfl *) 
      memory->srealloc(funcfl,nfuncfl*sizeof(Funcfl),"pair:funcfl");
    read_file(arg[2]);
    int n = strlen(arg[2]) + 1;
    funcfl[ifuncfl].file = new char[n];
    strcpy(funcfl[ifuncfl].file,arg[2]);
  }

  // set setflag and map only for i,i type pairs
  // set mass of atom type if i = j

  int count = 0;
  for (int i = ilo; i <= ihi; i++) {
    for (int j = MAX(jlo,i); j <= jhi; j++) {
      if (i == j) {
	setflag[i][i] = 1;
	map[i] = ifuncfl;
	atom->set_mass(i,funcfl[ifuncfl].mass);
	count++;
      }
    }
  }

  if (count == 0) error->all(FLERR,"Incorrect args for pair coefficients");
}

/* ----------------------------------------------------------------------
   init specific to this pair style
------------------------------------------------------------------------- */

void PairEAM::init_style()
{
  // convert read-in file(s) to arrays and spline them

  file2array();
  array2spline();

  neighbor->request(this);
}

/* ----------------------------------------------------------------------
   init for one type pair i,j and corresponding j,i
------------------------------------------------------------------------- */

double PairEAM::init_one(int i, int j)
{
  // single global cutoff = max of cut from all files read in
  // for funcfl could be multiple files
  // for setfl or fs, just one file

  if (funcfl) {
    cutmax = 0.0;
    for (int m = 0; m < nfuncfl; m++)
      cutmax = MAX(cutmax,funcfl[m].cut);
  } else if (setfl) cutmax = setfl->cut;
  else if (fs) cutmax = fs->cut;

  cutforcesq = cutmax*cutmax;

  return cutmax;
}

/* ----------------------------------------------------------------------
   read potential values from a DYNAMO single element funcfl file
------------------------------------------------------------------------- */

void PairEAM::read_file(char *filename)
{
  Funcfl *file = &funcfl[nfuncfl-1];

  int me = comm->me;
  FILE *fptr;
  char line[MAXLINE];

  if (me == 0) {
    fptr = fopen(filename,"r");
    if (fptr == NULL) {
      char str[128];
      sprintf(str,"Cannot open EAM potential file %s",filename);
      error->one(FLERR,str);
    }
  }

  int tmp;
  if (me == 0) {
    fgets(line,MAXLINE,fptr);
    fgets(line,MAXLINE,fptr);
    sscanf(line,"%d %lg",&tmp,&file->mass);
    fgets(line,MAXLINE,fptr);
    sscanf(line,"%d %lg %d %lg %lg",
	   &file->nrho,&file->drho,&file->nr,&file->dr,&file->cut);
  }

  MPI_Bcast(&file->mass,1,MPI_DOUBLE,0,world);
  MPI_Bcast(&file->nrho,1,MPI_INT,0,world);
  MPI_Bcast(&file->drho,1,MPI_DOUBLE,0,world);
  MPI_Bcast(&file->nr,1,MPI_INT,0,world);
  MPI_Bcast(&file->dr,1,MPI_DOUBLE,0,world);
  MPI_Bcast(&file->cut,1,MPI_DOUBLE,0,world);

  memory->create(file->frho,(file->nrho+1),"pair:frho");
  memory->create(file->rhor,(file->nr+1),"pair:rhor");
  memory->create(file->zr,(file->nr+1),"pair:zr");

  if (me == 0) grab(fptr,file->nrho,&file->frho[1]);
  MPI_Bcast(&file->frho[1],file->nrho,MPI_DOUBLE,0,world);

  if (me == 0) grab(fptr,file->nr,&file->zr[1]);
  MPI_Bcast(&file->zr[1],file->nr,MPI_DOUBLE,0,world);

  if (me == 0) grab(fptr,file->nr,&file->rhor[1]);
  MPI_Bcast(&file->rhor[1],file->nr,MPI_DOUBLE,0,world);

  if (me == 0) fclose(fptr);
}

/* ----------------------------------------------------------------------
   convert read-in funcfl potential(s) to standard array format
   interpolate all file values to a single grid and cutoff
------------------------------------------------------------------------- */

void PairEAM::file2array()
{
  int i,j,k,m,n;
  int ntypes = atom->ntypes;
  double sixth = 1.0/6.0;

  // determine max function params from all active funcfl files
  // active means some element is pointing at it via map

  int active;
  double rmax,rhomax;
  dr = drho = rmax = rhomax = 0.0;

  for (int i = 0; i < nfuncfl; i++) {
    active = 0;
    for (j = 1; j <= ntypes; j++)
      if (map[j] == i) active = 1;
    if (active == 0) continue;
    Funcfl *file = &funcfl[i];
    dr = MAX(dr,file->dr);
    drho = MAX(drho,file->drho);
    rmax = MAX(rmax,(file->nr-1) * file->dr);
    rhomax = MAX(rhomax,(file->nrho-1) * file->drho);
  }

  // set nr,nrho from cutoff and spacings
  // 0.5 is for round-off in divide

  nr = static_cast<int> (rmax/dr + 0.5);
  nrho = static_cast<int> (rhomax/drho + 0.5);

  // ------------------------------------------------------------------
  // setup frho arrays
  // ------------------------------------------------------------------

  // allocate frho arrays
  // nfrho = # of funcfl files + 1 for zero array
  
  nfrho = nfuncfl + 1;
  memory->destroy(frho);
  memory->create(frho,nfrho,nrho+1,"pair:frho");

  // interpolate each file's frho to a single grid and cutoff

  double r,p,cof1,cof2,cof3,cof4;
  
  n = 0;
  for (i = 0; i < nfuncfl; i++) {
    Funcfl *file = &funcfl[i];
    for (m = 1; m <= nrho; m++) {
      r = (m-1)*drho;
      p = r/file->drho + 1.0;
      k = static_cast<int> (p);
      k = MIN(k,file->nrho-2);
      k = MAX(k,2);
      p -= k;
      p = MIN(p,2.0);
      cof1 = -sixth*p*(p-1.0)*(p-2.0);
      cof2 = 0.5*(p*p-1.0)*(p-2.0);
      cof3 = -0.5*p*(p+1.0)*(p-2.0);
      cof4 = sixth*p*(p*p-1.0);
      frho[n][m] = cof1*file->frho[k-1] + cof2*file->frho[k] + 
	cof3*file->frho[k+1] + cof4*file->frho[k+2];
    }
    n++;
  }

  // add extra frho of zeroes for non-EAM types to point to (pair hybrid)
  // this is necessary b/c fp is still computed for non-EAM atoms

  for (m = 1; m <= nrho; m++) frho[nfrho-1][m] = 0.0;

  // type2frho[i] = which frho array (0 to nfrho-1) each atom type maps to
  // if atom type doesn't point to file (non-EAM atom in pair hybrid)
  // then map it to last frho array of zeroes

  for (i = 1; i <= ntypes; i++)
    if (map[i] >= 0) type2frho[i] = map[i];
    else type2frho[i] = nfrho-1;

  // ------------------------------------------------------------------
  // setup rhor arrays
  // ------------------------------------------------------------------

  // allocate rhor arrays
  // nrhor = # of funcfl files

  nrhor = nfuncfl;
  memory->destroy(rhor);
  memory->create(rhor,nrhor,nr+1,"pair:rhor");

  // interpolate each file's rhor to a single grid and cutoff

  n = 0;
  for (i = 0; i < nfuncfl; i++) {
    Funcfl *file = &funcfl[i];
    for (m = 1; m <= nr; m++) {
      r = (m-1)*dr;
      p = r/file->dr + 1.0;
      k = static_cast<int> (p);
      k = MIN(k,file->nr-2);
      k = MAX(k,2);
      p -= k;
      p = MIN(p,2.0);
      cof1 = -sixth*p*(p-1.0)*(p-2.0);
      cof2 = 0.5*(p*p-1.0)*(p-2.0);
      cof3 = -0.5*p*(p+1.0)*(p-2.0);
      cof4 = sixth*p*(p*p-1.0);
      rhor[n][m] = cof1*file->rhor[k-1] + cof2*file->rhor[k] +
	cof3*file->rhor[k+1] + cof4*file->rhor[k+2];
    }
    n++;
  }

  // type2rhor[i][j] = which rhor array (0 to nrhor-1) each type pair maps to
  // for funcfl files, I,J mapping only depends on I
  // OK if map = -1 (non-EAM atom in pair hybrid) b/c type2rhor not used

  for (i = 1; i <= ntypes; i++)
    for (j = 1; j <= ntypes; j++)
      type2rhor[i][j] = map[i];

  // ------------------------------------------------------------------
  // setup z2r arrays
  // ------------------------------------------------------------------

  // allocate z2r arrays
  // nz2r = N*(N+1)/2 where N = # of funcfl files

  nz2r = nfuncfl*(nfuncfl+1)/2;
  memory->destroy(z2r);
  memory->create(z2r,nz2r,nr+1,"pair:z2r");

  // create a z2r array for each file against other files, only for I >= J
  // interpolate zri and zrj to a single grid and cutoff

  double zri,zrj;

  n = 0;
  for (i = 0; i < nfuncfl; i++) {
    Funcfl *ifile = &funcfl[i];
    for (j = 0; j <= i; j++) {
      Funcfl *jfile = &funcfl[j];

      for (m = 1; m <= nr; m++) {
	r = (m-1)*dr;

	p = r/ifile->dr + 1.0;
	k = static_cast<int> (p);
	k = MIN(k,ifile->nr-2);
	k = MAX(k,2);
	p -= k;
	p = MIN(p,2.0);
	cof1 = -sixth*p*(p-1.0)*(p-2.0);
	cof2 = 0.5*(p*p-1.0)*(p-2.0);
	cof3 = -0.5*p*(p+1.0)*(p-2.0);
	cof4 = sixth*p*(p*p-1.0);
	zri = cof1*ifile->zr[k-1] + cof2*ifile->zr[k] +
	  cof3*ifile->zr[k+1] + cof4*ifile->zr[k+2];

	p = r/jfile->dr + 1.0;
	k = static_cast<int> (p);
	k = MIN(k,jfile->nr-2);
	k = MAX(k,2);
	p -= k;
	p = MIN(p,2.0);
	cof1 = -sixth*p*(p-1.0)*(p-2.0);
	cof2 = 0.5*(p*p-1.0)*(p-2.0);
	cof3 = -0.5*p*(p+1.0)*(p-2.0);
	cof4 = sixth*p*(p*p-1.0);
	zrj = cof1*jfile->zr[k-1] + cof2*jfile->zr[k] +
	  cof3*jfile->zr[k+1] + cof4*jfile->zr[k+2];

	z2r[n][m] = 27.2*0.529 * zri*zrj;
      }
      n++;
    }
  }

  // type2z2r[i][j] = which z2r array (0 to nz2r-1) each type pair maps to
  // set of z2r arrays only fill lower triangular Nelement matrix
  // value = n = sum over rows of lower-triangular matrix until reach irow,icol
  // swap indices when irow < icol to stay lower triangular
  // if map = -1 (non-EAM atom in pair hybrid):
  //   type2z2r is not used by non-opt
  //   but set type2z2r to 0 since accessed by opt

  int irow,icol;
  for (i = 1; i <= ntypes; i++) {
    for (j = 1; j <= ntypes; j++) {
      irow = map[i];
      icol = map[j];
      if (irow == -1 || icol == -1) {
	type2z2r[i][j] = 0;
	continue;
      }
      if (irow < icol) {
	irow = map[j];
	icol = map[i];
      }
      n = 0;
      for (m = 0; m < irow; m++) n += m + 1;
      n += icol;
      type2z2r[i][j] = n;
    }
  }
}

/* ---------------------------------------------------------------------- */

void PairEAM::array2spline()
{
  rdr = 1.0/dr;
  rdrho = 1.0/drho;

  memory->destroy(frho_spline);
  memory->destroy(rhor_spline);
  memory->destroy(z2r_spline);

  memory->create(frho_spline,nfrho,nrho+1,7,"pair:frho");
  memory->create(rhor_spline,nrhor,nr+1,7,"pair:rhor");
  memory->create(z2r_spline,nz2r,nr+1,7,"pair:z2r");

  for (int i = 0; i < nfrho; i++)
    interpolate(nrho,drho,frho[i],frho_spline[i]);

  for (int i = 0; i < nrhor; i++)
    interpolate(nr,dr,rhor[i],rhor_spline[i]);

  for (int i = 0; i < nz2r; i++)
    interpolate(nr,dr,z2r[i],z2r_spline[i]);
}

/* ---------------------------------------------------------------------- */

void PairEAM::interpolate(int n, double delta, double *f, double **spline)
{
  for (int m = 1; m <= n; m++) spline[m][6] = f[m];

  spline[1][5] = spline[2][6] - spline[1][6];
  spline[2][5] = 0.5 * (spline[3][6]-spline[1][6]);
  spline[n-1][5] = 0.5 * (spline[n][6]-spline[n-2][6]);
  spline[n][5] = spline[n][6] - spline[n-1][6];
  
  for (int m = 3; m <= n-2; m++)
    spline[m][5] = ((spline[m-2][6]-spline[m+2][6]) + 
		    8.0*(spline[m+1][6]-spline[m-1][6])) / 12.0;
  
  for (int m = 1; m <= n-1; m++) {
    spline[m][4] = 3.0*(spline[m+1][6]-spline[m][6]) - 
      2.0*spline[m][5] - spline[m+1][5];
    spline[m][3] = spline[m][5] + spline[m+1][5] - 
      2.0*(spline[m+1][6]-spline[m][6]);
  }
  
  spline[n][4] = 0.0;
  spline[n][3] = 0.0;
  
  for (int m = 1; m <= n; m++) {
    spline[m][2] = spline[m][5]/delta;
    spline[m][1] = 2.0*spline[m][4]/delta;
    spline[m][0] = 3.0*spline[m][3]/delta;
  }
}

/* ----------------------------------------------------------------------
   grab n values from file fp and put them in list
   values can be several to a line
   only called by proc 0
------------------------------------------------------------------------- */

void PairEAM::grab(FILE *fptr, int n, double *list)
{
  char *ptr;
  char line[MAXLINE];

  int i = 0;
  while (i < n) {
    fgets(line,MAXLINE,fptr);
    ptr = strtok(line," \t\n\r\f");
    list[i++] = atof(ptr);
    while (ptr = strtok(NULL," \t\n\r\f")) list[i++] = atof(ptr);
  }
}

/* ---------------------------------------------------------------------- */

double PairEAM::single(int i, int j, int itype, int jtype,
		       double rsq, double factor_coul, double factor_lj,
		       double &fforce)
{
  int m;
  double r,p,rhoip,rhojp,z2,z2p,recip,phi,phip,psip;
  double *coeff;

  r = sqrt(rsq);
  p = r*rdr + 1.0;
  m = static_cast<int> (p);
  m = MIN(m,nr-1);
  p -= m;
  p = MIN(p,1.0);
  
  coeff = rhor_spline[type2rhor[itype][jtype]][m];
  rhoip = (coeff[0]*p + coeff[1])*p + coeff[2];
  coeff = rhor_spline[type2rhor[jtype][itype]][m];
  rhojp = (coeff[0]*p + coeff[1])*p + coeff[2];
  coeff = z2r_spline[type2z2r[itype][jtype]][m];
  z2p = (coeff[0]*p + coeff[1])*p + coeff[2];
  z2 = ((coeff[3]*p + coeff[4])*p + coeff[5])*p + coeff[6];

  recip = 1.0/r;
  phi = z2*recip;
  phip = z2p*recip - phi*recip;
  psip = fp[i]*rhojp + fp[j]*rhoip + phip;
  fforce = -psip*recip;

  return phi;
}

/* ---------------------------------------------------------------------- */

int PairEAM::pack_comm(int n, int *list, double *buf, int pbc_flag, int *pbc)
{
  int i,j,m;

  m = 0;
  for (i = 0; i < n; i++) {
    j = list[i];
    buf[m++] = fp[j];
  }
  return 1;
}

/* ---------------------------------------------------------------------- */

void PairEAM::unpack_comm(int n, int first, double *buf)
{
  int i,m,last;

  m = 0;
  last = first + n;
  for (i = first; i < last; i++) fp[i] = buf[m++];
}

/* ---------------------------------------------------------------------- */

int PairEAM::pack_reverse_comm(int n, int first, double *buf)
{
  int i,m,last;

  m = 0;
  last = first + n;
  for (i = first; i < last; i++) buf[m++] = rho[i];
  return 1;
}

/* ---------------------------------------------------------------------- */

void PairEAM::unpack_reverse_comm(int n, int *list, double *buf)
{
  int i,j,m;

  m = 0;
  for (i = 0; i < n; i++) {
    j = list[i];
    rho[j] += buf[m++];
  }
}

/* ----------------------------------------------------------------------
   memory usage of local atom-based arrays 
------------------------------------------------------------------------- */

double PairEAM::memory_usage()
{
  double bytes = maxeatom * sizeof(double);
  bytes += maxvatom*6 * sizeof(double);
  bytes += 2 * nmax * sizeof(double);
  return bytes;
}

/* ----------------------------------------------------------------------
   swap fp array with one passed in by caller
------------------------------------------------------------------------- */

void PairEAM::swap_eam(double *fp_caller, double **fp_caller_hold)
{
  double *tmp = fp;
  fp = fp_caller;
  *fp_caller_hold = tmp;
}<|MERGE_RESOLUTION|>--- conflicted
+++ resolved
@@ -176,11 +176,7 @@
 
     for (jj = 0; jj < jnum; jj++) {
       j = jlist[jj];
-<<<<<<< HEAD
-      j = (j < nall) ? j : j % nall;
-=======
       j &= NEIGHMASK;
->>>>>>> adbeb027
 
       delx = xtmp - x[j][0];
       dely = ytmp - x[j][1];
@@ -246,11 +242,7 @@
 
     for (jj = 0; jj < jnum; jj++) {
       j = jlist[jj];
-<<<<<<< HEAD
-      j = (j < nall) ? j : j % nall;
-=======
       j &= NEIGHMASK;
->>>>>>> adbeb027
 
       delx = xtmp - x[j][0];
       dely = ytmp - x[j][1];
