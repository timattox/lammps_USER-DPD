/* ----------------------------------------------------------------------
   LAMMPS - Large-scale Atomic/Molecular Massively Parallel Simulator
   http://lammps.sandia.gov, Sandia National Laboratories
   Steve Plimpton, sjplimp@sandia.gov

   Copyright (2003) Sandia Corporation.  Under the terms of Contract
   DE-AC04-94AL85000 with Sandia Corporation, the U.S. Government retains
   certain rights in this software.  This software is distributed under
   the GNU General Public License.

   See the README file in the top-level LAMMPS directory.
------------------------------------------------------------------------- */

#include "neigh_list.h"
#include "atom.h"
#include "comm.h"
#include "update.h"
#include "neighbor.h"
#include "neigh_request.h"
#include "my_page.h"
#include "memory.h"
#include "error.h"

using namespace LAMMPS_NS;

#define PGDELTA 1

enum{NSQ,BIN,MULTI};     // also in neighbor.cpp

/* ---------------------------------------------------------------------- */

NeighList::NeighList(LAMMPS *lmp) :
  Pointers(lmp)
{
  maxatoms = 0;

  inum = gnum = 0;
  ilist = NULL;
  numneigh = NULL;
  firstneigh = NULL;
  firstdouble = NULL;

  iskip = NULL;
  ijskip = NULL;

  listgranhistory = NULL;
  fix_history = NULL;

  respamiddle = 0;
  listinner = NULL;
  listmiddle = NULL;
  listfull = NULL;
  listcopy = NULL;
  listskip = NULL;

  maxstencil = 0;
  stencil = NULL;
  stencilxyz = NULL;

  maxstencil_multi = 0;
  nstencil_multi = NULL;
  stencil_multi = NULL;
  distsq_multi = NULL;

  ipage = NULL;
  dpage = NULL;
}

/* ---------------------------------------------------------------------- */

NeighList::~NeighList()
{
  if (!listcopy) {
    memory->destroy(ilist);
    memory->destroy(numneigh);
    memory->sfree(firstneigh);
    memory->sfree(firstdouble);

<<<<<<< HEAD
    delete[] ipage;
    if (dnum) 
      delete[] dpage;
=======
    delete [] ipage;
    if (dnum) delete [] dpage;
>>>>>>> e59d4f67
  }

  delete [] iskip;
  memory->destroy(ijskip);

  if (maxstencil) memory->destroy(stencil);
  if (ghostflag) memory->destroy(stencilxyz);

  if (maxstencil_multi) {
    for (int i = 1; i <= atom->ntypes; i++) {
      memory->destroy(stencil_multi[i]);
      memory->destroy(distsq_multi[i]);
    }
    delete [] nstencil_multi;
    delete [] stencil_multi;
    delete [] distsq_multi;
  }
}

/* ---------------------------------------------------------------------- */

void NeighList::setup_pages(int pgsize_caller, int oneatom_caller, 
                            int dnum_caller)
{
  pgsize = pgsize_caller;
  oneatom = oneatom_caller;
  dnum = dnum_caller;

  int nmypage = comm->nthreads;
  ipage = new MyPage<int>[nmypage];
<<<<<<< HEAD
  for (int i=0; i < nmypage; ++i)
=======
  for (int i = 0; i < nmypage; i++)
>>>>>>> e59d4f67
    ipage[i].init(oneatom,pgsize,PGDELTA);

  if (dnum) {
    dpage = new MyPage<double>[nmypage];
<<<<<<< HEAD
    for (int i=0; i < nmypage; ++i)
=======
    for (int i = 0; i < nmypage; i++)
>>>>>>> e59d4f67
      dpage[i].init(dnum*oneatom,dnum*pgsize,PGDELTA);
  }
  else dpage = NULL;
}

/* ----------------------------------------------------------------------
   grow atom arrays to allow for nmax atoms
   triggered by more atoms on a processor
   caller knows if this list stores neighs of local atoms or local+ghost
------------------------------------------------------------------------- */

void NeighList::grow(int nmax)
{
  // skip if this list is already long enough to store nmax atoms

  if (nmax <= maxatoms) return;
  maxatoms = nmax;

  memory->destroy(ilist);
  memory->destroy(numneigh);
  memory->sfree(firstneigh);
  memory->sfree(firstdouble);

  memory->create(ilist,maxatoms,"neighlist:ilist");
  memory->create(numneigh,maxatoms,"neighlist:numneigh");
  firstneigh = (int **) memory->smalloc(maxatoms*sizeof(int *),
                                        "neighlist:firstneigh");

  if (dnum)
    firstdouble = (double **) memory->smalloc(maxatoms*sizeof(double *),
                                              "neighlist:firstdouble");
}

/* ----------------------------------------------------------------------
   insure stencils are large enough for smax bins
   style = BIN or MULTI
------------------------------------------------------------------------- */

void NeighList::stencil_allocate(int smax, int style)
{
  int i;

  if (style == BIN) {
    if (smax > maxstencil) {
      maxstencil = smax;
      memory->destroy(stencil);
      memory->create(stencil,maxstencil,"neighlist:stencil");
      if (ghostflag) {
        memory->destroy(stencilxyz);
        memory->create(stencilxyz,maxstencil,3,"neighlist:stencilxyz");
      }
    }

  } else {
    int n = atom->ntypes;
    if (maxstencil_multi == 0) {
      nstencil_multi = new int[n+1];
      stencil_multi = new int*[n+1];
      distsq_multi = new double*[n+1];
      for (i = 1; i <= n; i++) {
        nstencil_multi[i] = 0;
        stencil_multi[i] = NULL;
        distsq_multi[i] = NULL;
      }
    }
    if (smax > maxstencil_multi) {
      maxstencil_multi = smax;
      for (i = 1; i <= n; i++) {
        memory->destroy(stencil_multi[i]);
        memory->destroy(distsq_multi[i]);
        memory->create(stencil_multi[i],maxstencil_multi,
                       "neighlist:stencil_multi");
        memory->create(distsq_multi[i],maxstencil_multi,
                       "neighlist:distsq_multi");
      }
    }
  }
}

/* ----------------------------------------------------------------------
   copy skip info from request rq into list's iskip,ijskip
------------------------------------------------------------------------- */

void NeighList::copy_skip_info(int *rq_iskip, int **rq_ijskip)
{
  int ntypes = atom->ntypes;
  iskip = new int[ntypes+1];
  memory->create(ijskip,ntypes+1,ntypes+1,"neigh_list:ijskip");
  int i,j;
  for (i = 1; i <= ntypes; i++) iskip[i] = rq_iskip[i];
  for (i = 1; i <= ntypes; i++)
    for (j = 1; j <= ntypes; j++)
      ijskip[i][j] = rq_ijskip[i][j];
}

/* ----------------------------------------------------------------------
   print attributes of this list and associated request
------------------------------------------------------------------------- */

void NeighList::print_attributes()
{
  if (comm->me != 0) return;

  NeighRequest *rq = neighbor->requests[index];

  printf("Neighbor list/request %d:\n",index);
  printf("  %d = build flag\n",buildflag);
  printf("  %d = grow flag\n",growflag);
  printf("  %d = stencil flag\n",stencilflag);
  printf("  %d = ghost flag\n",ghostflag);
  printf("\n");
  printf("  %d = pair\n",rq->pair);
  printf("  %d = fix\n",rq->fix);
  printf("  %d = compute\n",rq->compute);
  printf("  %d = command\n",rq->command);
  printf("\n");
  printf("  %d = half\n",rq->half);
  printf("  %d = full\n",rq->full);
  printf("  %d = gran\n",rq->gran);
  printf("  %d = granhistory\n",rq->granhistory);
  printf("  %d = respainner\n",rq->respainner);
  printf("  %d = respamiddle\n",rq->respamiddle);
  printf("  %d = respaouter\n",rq->respaouter);
  printf("  %d = half_from_full\n",rq->half_from_full);
  printf("\n");
  printf("  %d = occasional\n",rq->occasional);
  printf("  %d = dnum\n",rq->dnum);
  printf("  %d = omp\n",rq->omp);
  printf("  %d = ghost\n",rq->ghost);
  printf("  %d = cudable\n",rq->cudable);
  printf("  %d = omp\n",rq->omp);
  printf("  %d = copy\n",rq->copy);
  printf("  %d = skip\n",rq->skip);
  printf("  %d = otherlist\n",rq->otherlist);
  printf("  %p = listskip\n",listskip);
  printf("\n");
}

/* ----------------------------------------------------------------------
   return # of bytes of allocated memory
   if growflag = 0, maxatoms & maxpage will also be 0
   if stencilflag = 0, maxstencil * maxstencil_multi will also be 0
------------------------------------------------------------------------- */

bigint NeighList::memory_usage()
{
  bigint bytes = 0;
  bytes += memory->usage(ilist,maxatoms);
  bytes += memory->usage(numneigh,maxatoms);
  bytes += maxatoms * sizeof(int *);
<<<<<<< HEAD

  int nmypage = comm->nthreads;
  for (int i=0; i < nmypage; ++i)
    bytes += ipage[i].size();
=======
>>>>>>> e59d4f67

  int nmypage = comm->nthreads;
  for (int i = 0; i < nmypage; i++)
    bytes += ipage[i].size();
  
  if (dnum) {
<<<<<<< HEAD
    for (int i=0; i < nmypage; ++i) {
=======
    for (int i = 0; i < nmypage; i++) {
>>>>>>> e59d4f67
      bytes += maxatoms * sizeof(double *);
      bytes += dpage[i].size();
    }
  }

  if (maxstencil) bytes += memory->usage(stencil,maxstencil);
  if (ghostflag) bytes += memory->usage(stencilxyz,maxstencil,3);

  if (maxstencil_multi) {
    bytes += memory->usage(stencil_multi,atom->ntypes,maxstencil_multi);
    bytes += memory->usage(distsq_multi,atom->ntypes,maxstencil_multi);
  }

  return bytes;
}<|MERGE_RESOLUTION|>--- conflicted
+++ resolved
@@ -76,14 +76,8 @@
     memory->sfree(firstneigh);
     memory->sfree(firstdouble);
 
-<<<<<<< HEAD
-    delete[] ipage;
-    if (dnum) 
-      delete[] dpage;
-=======
     delete [] ipage;
     if (dnum) delete [] dpage;
->>>>>>> e59d4f67
   }
 
   delete [] iskip;
@@ -114,20 +108,12 @@
 
   int nmypage = comm->nthreads;
   ipage = new MyPage<int>[nmypage];
-<<<<<<< HEAD
-  for (int i=0; i < nmypage; ++i)
-=======
   for (int i = 0; i < nmypage; i++)
->>>>>>> e59d4f67
     ipage[i].init(oneatom,pgsize,PGDELTA);
 
   if (dnum) {
     dpage = new MyPage<double>[nmypage];
-<<<<<<< HEAD
-    for (int i=0; i < nmypage; ++i)
-=======
     for (int i = 0; i < nmypage; i++)
->>>>>>> e59d4f67
       dpage[i].init(dnum*oneatom,dnum*pgsize,PGDELTA);
   }
   else dpage = NULL;
@@ -278,24 +264,13 @@
   bytes += memory->usage(ilist,maxatoms);
   bytes += memory->usage(numneigh,maxatoms);
   bytes += maxatoms * sizeof(int *);
-<<<<<<< HEAD
-
-  int nmypage = comm->nthreads;
-  for (int i=0; i < nmypage; ++i)
-    bytes += ipage[i].size();
-=======
->>>>>>> e59d4f67
 
   int nmypage = comm->nthreads;
   for (int i = 0; i < nmypage; i++)
     bytes += ipage[i].size();
   
   if (dnum) {
-<<<<<<< HEAD
-    for (int i=0; i < nmypage; ++i) {
-=======
     for (int i = 0; i < nmypage; i++) {
->>>>>>> e59d4f67
       bytes += maxatoms * sizeof(double *);
       bytes += dpage[i].size();
     }
