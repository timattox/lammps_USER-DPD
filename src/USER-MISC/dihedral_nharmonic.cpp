--- conflicted
+++ resolved
@@ -285,11 +285,7 @@
     a[i] = new double [n];
     nterms[i] = n;
     for (int j = 0; j < n; j++ ) {
-<<<<<<< HEAD
-      a[i][j] = force->numeric(FLERR,arg[2+i]);
-=======
-      a[i][j] = force->numeric(arg[2+j]);
->>>>>>> be25ac98
+      a[i][j] = force->numeric(FLERR,arg[2+j]);
       setflag[i] = 1;
     }
     count++;
