--- conflicted
+++ resolved
@@ -32,11 +32,7 @@
 PairSoftOMP::PairSoftOMP(LAMMPS *lmp) :
   PairSoft(lmp), ThrOMP(lmp, THR_PAIR)
 {
-<<<<<<< HEAD
-  suffix_compat |= Suffix::OMP;
-=======
   suffix_flag |= Suffix::OMP;
->>>>>>> 14c2d79c
   respa_enable = 0;
 }
 
