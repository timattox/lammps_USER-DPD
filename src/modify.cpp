--- conflicted
+++ resolved
@@ -67,12 +67,8 @@
   n_final_integrate = n_end_of_step = n_thermo_energy = 0;
   n_initial_integrate_respa = n_post_integrate_respa = 0;
   n_pre_force_respa = n_post_force_respa = n_final_integrate_respa = 0;
-<<<<<<< HEAD
-  n_min_pre_exchange = n_min_post_force = n_min_energy = 0;
+  n_min_pre_exchange = n_min_pre_force = n_min_post_force = n_min_energy = 0;
   n_timeflag = 0;
-=======
-  n_min_pre_exchange = n_min_pre_force = n_min_post_force = n_min_energy = 0;
->>>>>>> bf71465f
 
   fix = NULL;
   fmask = NULL;
