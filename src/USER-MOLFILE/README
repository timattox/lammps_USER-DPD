--- conflicted
+++ resolved
@@ -1,51 +1,39 @@
-This package provides an C++ interface class to the VMD molfile
-plugins, http://www.ks.uiuc.edu/Research/vmd/plugins/molfile, and a
-set of LAMMPS classes that use this interface.
+This package provides a C++ interface class to the VMD molfile plugins,
+http://www.ks.uiuc.edu/Research/vmd/plugins/molfile, and a set of LAMMPS
+classes that use this interface.
 
 Molfile plugins provide a consistent programming interface to read and
-<<<<<<< HEAD
 write file formats commonly used in molecular simulations.  This package
-only provides the interface code, not the plugins; these can be obtained
-from a VMD installation which has to match the platform that you are
-compiling LAMMPS for. By adding plugins support for new file formats can
-be added to LAMMPS (or VMD or other programs that use them) without
-having to recompile or change the application(s).  The plugins bundled
-with VMD are usually installed in a directory inside the VMD installation
-tree: <VMDHOME>/plugins/<VMDARCH>/molfile
+only provides the interface code, not the plugins; these can be taken as
+precompiled binaries directly from a VMD installation that matches the
+platform of your LAMMPS executable.  Using the plugin interface one can
+add support for additional file formats to LAMMPS simply by telling
+LAMMPS where to find a suitable plugin without having to recompile or
+change LAMMPS directly.  The plugins bundled with VMD are usually
+installed in a directory inside the VMD installation tree named
+"plugins/<VMDARCH>/molfile".
 
-To be able to dynamically load precompiled plugin files into LAMMPS,
-you need to link with a system library containing functions like 
-dlopen(), dlsym() and so on. This library is defined by setting the
-molfile_SYSLIB variable in the Makefile.lammps in this directory.
-For Linux and most current unix-like operating systems, this can be
-kept at the default setting of "-ldl". For compilation on Windows,
-this library is not needed.
+To be able to dynamically load and execute the plugins from inside
+LAMMPS, you need to link with a system library containing functions like
+dlopen(), dlsym() and so on for dynamic linking of executable code into
+an executable.  This library is defined by setting the molfile_SYSLIB
+variable in lib/molfile/Makefile.lammps.  For Linux and most current
+unix-like operating systems, this can be kept at the default setting of
+"-ldl" (on some platforms this library is called "-ldld").  For
+compilation on Windows, a slightly different mechanism is used that is
+part of the Windows programming environment and this library is not
+needed.
 
-NOTE: while the programming interface (API) to the plugins is backward
-compatible, the binary interface (ABI) is not. So it is necessary to
-compile this package with the molfile plugin header files taken from
-the same VMD installation that the binary plugins were taken from.
-These  header files can be found in the directory: <VMDHOME>/plugins/include
-For convenience, the package ships with a set of header files compatible
-with VMD 1.9 and 1.9.1 (the current version in June 2012).
-=======
-write file formats commonly used in molecular simulations.  The
-package only provides the interface code, not the plugins; these can
-be obtained from a VMD installation which has to match the platform
-that you are using to compile LAMMPS for. By adding plugins, support
-for new file formats can be added to LAMMPS (or VMD or other programs
-that use them) without having to recompile the application itself.
-The plugins are installed in the directory:
-<VMDHOME>/plugins/<VMDARCH>/molfile
-
-NOTE: while the programming interface (API) to the plugins is backward
-compatible, the binary interface (ABI) has been changing over time, so
-it is necessary to compile this package with the plugin header files
-from VMD that match the binary plugins.  These header files in the
-directory: <VMDHOME>/plugins/include For convenience, the package
-ships with a set of header files that are compatible with VMD 1.9 and
-1.9.1 (the current version in June 2012)
->>>>>>> dd4f2108
+NOTE: while the programming interface (API) to the molfile plugins is
+backward compatible (i.e. you can expect to be able to compile this
+package for plugins from newer VMD packages), the binary interface (ABI)
+is not.  So it is necessary to compile this package with the molfile plugin header files
+(vmdplugin.h and molfile_plugin.h) taken from the _same_ VMD installation
+that the (binary) plugin files are taken from.  These header files can be
+found inside the VMD installation tree under: "plugins/include".  For
+your convenience, this package ships with a set of header files
+compatible with VMD 1.9 and 1.9.1 (the current version in June 2012)
+and should be compilable with VMD versions back to about version 1.8.4
 
 The person who created this package is Axel Kohlmeyer at Temple U
 (akohlmey at gmail.com).  Contact him directly if you have questions.