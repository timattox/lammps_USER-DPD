/* ----------------------------------------------------------------------
   LAMMPS - Large-scale Atomic/Molecular Massively Parallel Simulator
   http://lammps.sandia.gov, Sandia National Laboratories
   Steve Plimpton, sjplimp@sandia.gov

   Copyright (2003) Sandia Corporation.  Under the terms of Contract
   DE-AC04-94AL85000 with Sandia Corporation, the U.S. Government retains
   certain rights in this software.  This software is distributed under
   the GNU General Public License.

   See the README file in the top-level LAMMPS directory.
------------------------------------------------------------------------- */

/* ----------------------------------------------------------------------
   Contributing author (triclinic) : Pieter in 't Veld (SNL)
------------------------------------------------------------------------- */

#include "lmptype.h"
#include "mpi.h"
#include "math.h"
#include "string.h"
#include "stdio.h"
#include "stdlib.h"
#include "comm.h"
#include "universe.h"
#include "atom.h"
#include "atom_vec.h"
#include "force.h"
#include "pair.h"
#include "domain.h"
#include "neighbor.h"
#include "group.h"
#include "modify.h"
#include "fix.h"
#include "compute.h"
#include "output.h"
#include "dump.h"
#include "procmap.h"
#include "math_extra.h"
#include "error.h"
#include "memory.h"

#ifdef _OPENMP
#include "omp.h"
#endif

using namespace LAMMPS_NS;

#define BUFFACTOR 1.5
#define BUFMIN 1000
#define BUFEXTRA 1000
#define BIG 1.0e20

enum{SINGLE,MULTI};
enum{MULTIPLE};                   // same as in ProcMap
enum{ONELEVEL,TWOLEVEL,NUMA,CUSTOM};
enum{CART,CARTREORDER,XYZ};

/* ----------------------------------------------------------------------
   setup MPI and allocate buffer space
------------------------------------------------------------------------- */

Comm::Comm(LAMMPS *lmp) : Pointers(lmp)
{
  MPI_Comm_rank(world,&me);
  MPI_Comm_size(world,&nprocs);

  user_procgrid[0] = user_procgrid[1] = user_procgrid[2] = 0;
  coregrid[0] = coregrid[1] = coregrid[2] = 1;
  gridflag = ONELEVEL;
  mapflag = CART;
  customfile = NULL;
  recv_from_partition = send_to_partition = -1;
  otherflag = 0;
  outfile = NULL;

  grid2proc = NULL;

  bordergroup = 0;
  style = SINGLE;
  uniform = 1;
  xsplit = ysplit = zsplit = NULL;
  multilo = multihi = NULL;
  cutghostmulti = NULL;
  cutghostuser = 0.0;
  ghost_velocity = 0;

  // use of OpenMP threads
  // query OpenMP for number of threads/process set by user at run-time
  // if the OMP_NUM_THREADS environment variable is not set, we default
  // to using 1 thread. This follows the principle of the least surprise,
  // while practically all OpenMP implementations violate it by using
  // as many threads as there are (virtual) CPU cores by default.

  nthreads = 1;
#ifdef _OPENMP
  if (getenv("OMP_NUM_THREADS") == NULL) {
    nthreads = 1;
    if (me == 0)
      error->warning(FLERR,"OMP_NUM_THREADS environment is not set.");
  } else {
    nthreads = omp_get_max_threads();
  }

  // enforce consistent number of threads across all MPI tasks

  MPI_Bcast(&nthreads,1,MPI_INT,0,world);
  omp_set_num_threads(nthreads);

  if (me == 0) {
    if (screen)
      fprintf(screen,"  using %d OpenMP thread(s) per MPI task\n",nthreads);
    if (logfile)
      fprintf(logfile,"  using %d OpenMP thread(s) per MPI task\n",nthreads);
  }
#endif

  // initialize comm buffers & exchange memory

  maxsend = BUFMIN;
  memory->create(buf_send,maxsend+BUFEXTRA,"comm:buf_send");
  maxrecv = BUFMIN;
  memory->create(buf_recv,maxrecv,"comm:buf_recv");

  maxswap = 6;
  allocate_swap(maxswap);

  sendlist = (int **) memory->smalloc(maxswap*sizeof(int *),"comm:sendlist");
  memory->create(maxsendlist,maxswap,"comm:maxsendlist");
  for (int i = 0; i < maxswap; i++) {
    maxsendlist[i] = BUFMIN;
    memory->create(sendlist[i],BUFMIN,"comm:sendlist[i]");
  }
}

/* ---------------------------------------------------------------------- */

Comm::~Comm()
{
  memory->destroy(xsplit);
  memory->destroy(ysplit);
  memory->destroy(zsplit);

  delete [] customfile;
  delete [] outfile;

  memory->destroy(grid2proc);

  free_swap();
  if (style == MULTI) {
    free_multi();
    memory->destroy(cutghostmulti);
  }

  if (sendlist) for (int i = 0; i < maxswap; i++) memory->destroy(sendlist[i]);
  memory->sfree(sendlist);
  memory->destroy(maxsendlist);

  memory->destroy(buf_send);
  memory->destroy(buf_recv);
}

/* ----------------------------------------------------------------------
   create 3d grid of procs based on Nprocs and box size & shape
   map processors to grid, setup xyz split for a uniform grid
------------------------------------------------------------------------- */

void Comm::set_proc_grid(int outflag)
{
  // recv 3d proc grid of another partition if my 3d grid depends on it

  if (recv_from_partition >= 0) {
    MPI_Status status;
    if (me == 0) {
      MPI_Recv(other_procgrid,3,MPI_INT,
               universe->root_proc[recv_from_partition],0,
               universe->uworld,&status);
      MPI_Recv(other_coregrid,3,MPI_INT,
               universe->root_proc[recv_from_partition],0,
               universe->uworld,&status);
    }
    MPI_Bcast(other_procgrid,3,MPI_INT,0,world);
    MPI_Bcast(other_coregrid,3,MPI_INT,0,world);
  }

  // create ProcMap class to create 3d grid and map procs to it

  ProcMap *pmap = new ProcMap(lmp);

  // create 3d grid of processors
  // produces procgrid and coregrid (if relevant)

  if (gridflag == ONELEVEL) {
    pmap->onelevel_grid(nprocs,user_procgrid,procgrid,
                        otherflag,other_style,other_procgrid,other_coregrid);

  } else if (gridflag == TWOLEVEL) {
    pmap->twolevel_grid(nprocs,user_procgrid,procgrid,
                        ncores,user_coregrid,coregrid,
                        otherflag,other_style,other_procgrid,other_coregrid);

  } else if (gridflag == NUMA) {
    pmap->numa_grid(nprocs,user_procgrid,procgrid,coregrid);

  } else if (gridflag == CUSTOM) {
    pmap->custom_grid(customfile,nprocs,user_procgrid,procgrid);
  }

  // error check on procgrid
  // should not be necessary due to ProcMap

  if (procgrid[0]*procgrid[1]*procgrid[2] != nprocs)
    error->all(FLERR,"Bad grid of processors");
  if (domain->dimension == 2 && procgrid[2] != 1)
    error->all(FLERR,"Processor count in z must be 1 for 2d simulation");

  // grid2proc[i][j][k] = proc that owns i,j,k location in 3d grid

  if (grid2proc) memory->destroy(grid2proc);
  memory->create(grid2proc,procgrid[0],procgrid[1],procgrid[2],
                 "comm:grid2proc");

  // map processor IDs to 3d processor grid
  // produces myloc, procneigh, grid2proc

  if (gridflag == ONELEVEL) {
    if (mapflag == CART)
      pmap->cart_map(0,procgrid,myloc,procneigh,grid2proc);
    else if (mapflag == CARTREORDER)
      pmap->cart_map(1,procgrid,myloc,procneigh,grid2proc);
    else if (mapflag == XYZ)
      pmap->xyz_map(xyz,procgrid,myloc,procneigh,grid2proc);

  } else if (gridflag == TWOLEVEL) {
    if (mapflag == CART)
      pmap->cart_map(0,procgrid,ncores,coregrid,myloc,procneigh,grid2proc);
    else if (mapflag == CARTREORDER)
      pmap->cart_map(1,procgrid,ncores,coregrid,myloc,procneigh,grid2proc);
    else if (mapflag == XYZ)
      pmap->xyz_map(xyz,procgrid,ncores,coregrid,myloc,procneigh,grid2proc);

  } else if (gridflag == NUMA) {
    pmap->numa_map(0,coregrid,myloc,procneigh,grid2proc);

  } else if (gridflag == CUSTOM) {
    pmap->custom_map(procgrid,myloc,procneigh,grid2proc);
  }

  // print 3d grid info to screen and logfile

  if (outflag && me == 0) {
    if (screen) {
      fprintf(screen,"  %d by %d by %d MPI processor grid\n",
              procgrid[0],procgrid[1],procgrid[2]);
      if (gridflag == NUMA || gridflag == TWOLEVEL)
        fprintf(screen,"  %d by %d by %d core grid within node\n",
                coregrid[0],coregrid[1],coregrid[2]);
    }
    if (logfile) {
      fprintf(logfile,"  %d by %d by %d MPI processor grid\n",
              procgrid[0],procgrid[1],procgrid[2]);
      if (gridflag == NUMA || gridflag == TWOLEVEL)
        fprintf(logfile,"  %d by %d by %d core grid within node\n",
                coregrid[0],coregrid[1],coregrid[2]);
    }
  }

  // print 3d grid details to outfile

  if (outfile) pmap->output(outfile,procgrid,grid2proc);

  // free ProcMap class

  delete pmap;

  // set xsplit,ysplit,zsplit for uniform spacings

  memory->destroy(xsplit);
  memory->destroy(ysplit);
  memory->destroy(zsplit);

  memory->create(xsplit,procgrid[0]+1,"comm:xsplit");
  memory->create(ysplit,procgrid[1]+1,"comm:ysplit");
  memory->create(zsplit,procgrid[2]+1,"comm:zsplit");

  for (int i = 0; i < procgrid[0]; i++) xsplit[i] = i * 1.0/procgrid[0];
  for (int i = 0; i < procgrid[1]; i++) ysplit[i] = i * 1.0/procgrid[1];
  for (int i = 0; i < procgrid[2]; i++) zsplit[i] = i * 1.0/procgrid[2];

  xsplit[procgrid[0]] = ysplit[procgrid[1]] = zsplit[procgrid[2]] = 1.0;

  // set lamda box params after procs are assigned
  // only set once unless load-balancing occurs

  if (domain->triclinic) domain->set_lamda_box();

  // send my 3d proc grid to another partition if requested

  if (send_to_partition >= 0) {
    if (me == 0) {
      MPI_Send(procgrid,3,MPI_INT,
               universe->root_proc[send_to_partition],0,
               universe->uworld);
      MPI_Send(coregrid,3,MPI_INT,
               universe->root_proc[send_to_partition],0,
               universe->uworld);
    }
  }
}

/* ---------------------------------------------------------------------- */

void Comm::init()
{
  triclinic = domain->triclinic;
  map_style = atom->map_style;

  // comm_only = 1 if only x,f are exchanged in forward/reverse comm
  // comm_x_only = 0 if ghost_velocity since velocities are added

  comm_x_only = atom->avec->comm_x_only;
  comm_f_only = atom->avec->comm_f_only;
  if (ghost_velocity) comm_x_only = 0;

  // set per-atom sizes for forward/reverse/border comm
  // augment by velocity quantities if needed

  size_forward = atom->avec->size_forward;
  size_reverse = atom->avec->size_reverse;
  size_border = atom->avec->size_border;

  if (ghost_velocity) size_forward += atom->avec->size_velocity;
  if (ghost_velocity) size_border += atom->avec->size_velocity;

  // maxforward = # of datums in largest forward communication
  // maxreverse = # of datums in largest reverse communication
  // query pair,fix,compute,dump for their requirements
  // pair style can force reverse comm even if newton off

  maxforward = MAX(size_forward,size_border);
  maxreverse = size_reverse;

  if (force->pair) maxforward = MAX(maxforward,force->pair->comm_forward);
  if (force->pair) maxreverse = MAX(maxreverse,force->pair->comm_reverse);

  for (int i = 0; i < modify->nfix; i++) {
    maxforward = MAX(maxforward,modify->fix[i]->comm_forward);
    maxreverse = MAX(maxreverse,modify->fix[i]->comm_reverse);
  }

  for (int i = 0; i < modify->ncompute; i++) {
    maxforward = MAX(maxforward,modify->compute[i]->comm_forward);
    maxreverse = MAX(maxreverse,modify->compute[i]->comm_reverse);
  }

  for (int i = 0; i < output->ndump; i++) {
    maxforward = MAX(maxforward,output->dump[i]->comm_forward);
    maxreverse = MAX(maxreverse,output->dump[i]->comm_reverse);
  }

  if (force->newton == 0) maxreverse = 0;
  if (force->pair) maxreverse = MAX(maxreverse,force->pair->comm_reverse_off);

  // memory for multi-style communication

  if (style == MULTI && multilo == NULL) {
    allocate_multi(maxswap);
    memory->create(cutghostmulti,atom->ntypes+1,3,"comm:cutghostmulti");
  }
  if (style == SINGLE && multilo) {
    free_multi();
    memory->destroy(cutghostmulti);
  }
}

/* ----------------------------------------------------------------------
   setup spatial-decomposition communication patterns
   function of neighbor cutoff(s) & cutghostuser & current box size
   single style sets slab boundaries (slablo,slabhi) based on max cutoff
   multi style sets type-dependent slab boundaries (multilo,multihi)
------------------------------------------------------------------------- */

void Comm::setup()
{
  // cutghost[] = max distance at which ghost atoms need to be acquired
  // for orthogonal:
  //   cutghost is in box coords = neigh->cutghost in all 3 dims
  // for triclinic:
  //   neigh->cutghost = distance between tilted planes in box coords
  //   cutghost is in lamda coords = distance between those planes
  // for multi:
  //   cutghostmulti = same as cutghost, only for each atom type

  int i;
  int ntypes = atom->ntypes;
  double *prd,*sublo,*subhi;

  double cut = MAX(neighbor->cutneighmax,cutghostuser);

  if (triclinic == 0) {
    prd = domain->prd;
    sublo = domain->sublo;
    subhi = domain->subhi;
    cutghost[0] = cutghost[1] = cutghost[2] = cut;

    if (style == MULTI) {
      double *cuttype = neighbor->cuttype;
      for (i = 1; i <= ntypes; i++)
        cutghostmulti[i][0] = cutghostmulti[i][1] = cutghostmulti[i][2] =
          cuttype[i];
    }

  } else {
    prd = domain->prd_lamda;
    sublo = domain->sublo_lamda;
    subhi = domain->subhi_lamda;
    double *h_inv = domain->h_inv;
    double length0,length1,length2;
    length0 = sqrt(h_inv[0]*h_inv[0] + h_inv[5]*h_inv[5] + h_inv[4]*h_inv[4]);
    cutghost[0] = cut * length0;
    length1 = sqrt(h_inv[1]*h_inv[1] + h_inv[3]*h_inv[3]);
    cutghost[1] = cut * length1;
    length2 = h_inv[2];
    cutghost[2] = cut * length2;

    if (style == MULTI) {
      double *cuttype = neighbor->cuttype;
      for (i = 1; i <= ntypes; i++) {
        cutghostmulti[i][0] = cuttype[i] * length0;
        cutghostmulti[i][1] = cuttype[i] * length1;
        cutghostmulti[i][2] = cuttype[i] * length2;
      }
    }
  }

  // recvneed[idim][0/1] = # of procs away I recv atoms from, within cutghost
  //   0 = from left, 1 = from right
  //   do not cross non-periodic boundaries, need[2] = 0 for 2d
  // sendneed[idim][0/1] = # of procs away I send atoms to
  //   0 = to left, 1 = to right
  //   set equal to recvneed[idim][1/0] of neighbor proc
  // maxneed[idim] = max procs away any proc recvs atoms in either direction
  // uniform = 1 = uniform sized sub-domains:
  //   maxneed is directly computable from sub-domain size
  //     limit to procgrid-1 for non-PBC
  //   recvneed = maxneed except for procs near non-PBC
  //   sendneed = recvneed of neighbor on each side
  // uniform = 0 = non-uniform sized sub-domains:
  //   compute recvneed via updown() which accounts for non-PBC
  //   sendneed = recvneed of neighbor on each side
  //   maxneed via Allreduce() of recvneed

  int *periodicity = domain->periodicity;
  int left,right;

  if (uniform) {
    maxneed[0] = static_cast<int> (cutghost[0] * procgrid[0] / prd[0]) + 1;
    maxneed[1] = static_cast<int> (cutghost[1] * procgrid[1] / prd[1]) + 1;
    maxneed[2] = static_cast<int> (cutghost[2] * procgrid[2] / prd[2]) + 1;
    if (domain->dimension == 2) maxneed[2] = 0;
    if (!periodicity[0]) maxneed[0] = MIN(maxneed[0],procgrid[0]-1);
    if (!periodicity[1]) maxneed[1] = MIN(maxneed[1],procgrid[1]-1);
    if (!periodicity[2]) maxneed[2] = MIN(maxneed[2],procgrid[2]-1);

    if (!periodicity[0]) {
      recvneed[0][0] = MIN(maxneed[0],myloc[0]);
      recvneed[0][1] = MIN(maxneed[0],procgrid[0]-myloc[0]-1);
      left = myloc[0] - 1;
      if (left < 0) left = procgrid[0] - 1;
      sendneed[0][0] = MIN(maxneed[0],procgrid[0]-left-1);
      right = myloc[0] + 1;
      if (right == procgrid[0]) right = 0;
      sendneed[0][1] = MIN(maxneed[0],right);
    } else recvneed[0][0] = recvneed[0][1] =
             sendneed[0][0] = sendneed[0][1] = maxneed[0];

    if (!periodicity[1]) {
      recvneed[1][0] = MIN(maxneed[1],myloc[1]);
      recvneed[1][1] = MIN(maxneed[1],procgrid[1]-myloc[1]-1);
      left = myloc[1] - 1;
      if (left < 0) left = procgrid[1] - 1;
      sendneed[1][0] = MIN(maxneed[1],procgrid[1]-left-1);
      right = myloc[1] + 1;
      if (right == procgrid[1]) right = 0;
      sendneed[1][1] = MIN(maxneed[1],right);
    } else recvneed[1][0] = recvneed[1][1] =
             sendneed[1][0] = sendneed[1][1] = maxneed[1];

    if (!periodicity[2]) {
      recvneed[2][0] = MIN(maxneed[2],myloc[2]);
      recvneed[2][1] = MIN(maxneed[2],procgrid[2]-myloc[2]-1);
      left = myloc[2] - 1;
      if (left < 0) left = procgrid[2] - 1;
      sendneed[2][0] = MIN(maxneed[2],procgrid[2]-left-1);
      right = myloc[2] + 1;
      if (right == procgrid[2]) right = 0;
      sendneed[2][1] = MIN(maxneed[2],right);
    } else recvneed[2][0] = recvneed[2][1] =
             sendneed[2][0] = sendneed[2][1] = maxneed[2];

  } else {
    recvneed[0][0] = updown(0,0,myloc[0],prd[0],periodicity[0],xsplit);
    recvneed[0][1] = updown(0,1,myloc[0],prd[0],periodicity[0],xsplit);
    left = myloc[0] - 1;
    if (left < 0) left = procgrid[0] - 1;
    sendneed[0][0] = updown(0,1,left,prd[0],periodicity[0],xsplit);
    right = myloc[0] + 1;
    if (right == procgrid[0]) right = 0;
    sendneed[0][1] = updown(0,0,right,prd[0],periodicity[0],xsplit);

    recvneed[1][0] = updown(1,0,myloc[1],prd[1],periodicity[1],ysplit);
    recvneed[1][1] = updown(1,1,myloc[1],prd[1],periodicity[1],ysplit);
    left = myloc[1] - 1;
    if (left < 0) left = procgrid[1] - 1;
    sendneed[1][0] = updown(1,1,left,prd[1],periodicity[1],ysplit);
    right = myloc[1] + 1;
    if (right == procgrid[1]) right = 0;
    sendneed[1][1] = updown(1,0,right,prd[1],periodicity[1],ysplit);

    if (domain->dimension == 3) {
      recvneed[2][0] = updown(2,0,myloc[2],prd[2],periodicity[2],zsplit);
      recvneed[2][1] = updown(2,1,myloc[2],prd[2],periodicity[2],zsplit);
      left = myloc[2] - 1;
      if (left < 0) left = procgrid[2] - 1;
      sendneed[2][0] = updown(2,1,left,prd[2],periodicity[2],zsplit);
      right = myloc[2] + 1;
      if (right == procgrid[2]) right = 0;
      sendneed[2][1] = updown(2,0,right,prd[2],periodicity[2],zsplit);
    } else recvneed[2][0] = recvneed[2][1] =
             sendneed[2][0] = sendneed[2][1] = 0;

    int all[6];
    MPI_Allreduce(&recvneed[0][0],all,6,MPI_INT,MPI_MAX,world);
    maxneed[0] = MAX(all[0],all[1]);
    maxneed[1] = MAX(all[2],all[3]);
    maxneed[2] = MAX(all[4],all[5]);
<<<<<<< HEAD
    // if (me == 0) printf("MAXNEED %d %d %d\n",maxneed[0],maxneed[1],maxneed[2]);
=======
    //if (me == 0) 
    //printf("MAXNEED %d %d %d\n",maxneed[0],maxneed[1],maxneed[2]);
>>>>>>> c9247a0f
  }

  // allocate comm memory

  nswap = 2 * (maxneed[0]+maxneed[1]+maxneed[2]);
  if (nswap > maxswap) grow_swap(nswap);

  // setup parameters for each exchange:
  // sendproc = proc to send to at each swap
  // recvproc = proc to recv from at each swap
  // for style SINGLE:
  //   slablo/slabhi = boundaries for slab of atoms to send at each swap
  //   use -BIG/midpt/BIG to insure all atoms included even if round-off occurs
  //   if round-off, atoms recvd across PBC can be < or > than subbox boundary
  //   note that borders() only loops over subset of atoms during each swap
  //   treat all as PBC here, non-PBC is handled in borders() via r/s need[][]
  // for style MULTI:
  //   multilo/multihi is same, with slablo/slabhi for each atom type
  // pbc_flag: 0 = nothing across a boundary, 1 = something across a boundary
  // pbc = -1/0/1 for PBC factor in each of 3/6 orthogonal/triclinic dirs
  // for triclinic, slablo/hi and pbc_border will be used in lamda (0-1) coords
  // 1st part of if statement is sending to the west/south/down
  // 2nd part of if statement is sending to the east/north/up

  int dim,ineed;

  int iswap = 0;
  for (dim = 0; dim < 3; dim++) {
    for (ineed = 0; ineed < 2*maxneed[dim]; ineed++) {
      pbc_flag[iswap] = 0;
      pbc[iswap][0] = pbc[iswap][1] = pbc[iswap][2] =
        pbc[iswap][3] = pbc[iswap][4] = pbc[iswap][5] = 0;

      if (ineed % 2 == 0) {
        sendproc[iswap] = procneigh[dim][0];
        recvproc[iswap] = procneigh[dim][1];
        if (style == SINGLE) {
          if (ineed < 2) slablo[iswap] = -BIG;
          else slablo[iswap] = 0.5 * (sublo[dim] + subhi[dim]);
          slabhi[iswap] = sublo[dim] + cutghost[dim];
        } else {
          for (i = 1; i <= ntypes; i++) {
            if (ineed < 2) multilo[iswap][i] = -BIG;
            else multilo[iswap][i] = 0.5 * (sublo[dim] + subhi[dim]);
            multihi[iswap][i] = sublo[dim] + cutghostmulti[i][dim];
          }
        }
        if (myloc[dim] == 0) {
          pbc_flag[iswap] = 1;
          pbc[iswap][dim] = 1;
          if (triclinic) {
            if (dim == 1) pbc[iswap][5] = 1;
            else if (dim == 2) pbc[iswap][4] = pbc[iswap][3] = 1;
          }
        }

      } else {
        sendproc[iswap] = procneigh[dim][1];
        recvproc[iswap] = procneigh[dim][0];
        if (style == SINGLE) {
          slablo[iswap] = subhi[dim] - cutghost[dim];
          if (ineed < 2) slabhi[iswap] = BIG;
          else slabhi[iswap] = 0.5 * (sublo[dim] + subhi[dim]);
        } else {
          for (i = 1; i <= ntypes; i++) {
            multilo[iswap][i] = subhi[dim] - cutghostmulti[i][dim];
            if (ineed < 2) multihi[iswap][i] = BIG;
            else multihi[iswap][i] = 0.5 * (sublo[dim] + subhi[dim]);
          }
        }
        if (myloc[dim] == procgrid[dim]-1) {
          pbc_flag[iswap] = 1;
          pbc[iswap][dim] = -1;
          if (triclinic) {
            if (dim == 1) pbc[iswap][5] = -1;
            else if (dim == 2) pbc[iswap][4] = pbc[iswap][3] = -1;
          }
        }
      }

      iswap++;
    }
  }
}

/* ----------------------------------------------------------------------
   walk up/down the extent of nearby processors in dim and dir
   loc = myloc of proc to start at
   dir = 0/1 = walk to left/right
   do not cross non-periodic boundaries
   is not called for z dim in 2d
   return how many procs away are needed to encompass cutghost away from loc
------------------------------------------------------------------------- */

int Comm::updown(int dim, int dir, int loc,
                 double prd, int periodicity, double *split)
{
  int index,count;
  double frac,delta;

  if (dir == 0) {
    frac = cutghost[dim]/prd;
    index = loc - 1;
    delta = 0.0;
    count = 0;
    while (delta < frac) {
      if (index < 0) {
        if (!periodicity) break;
        index = procgrid[dim] - 1;
      }
      count++;
      delta += split[index+1] - split[index];
      index--;
    }

  } else {
    frac = cutghost[dim]/prd;
    index = loc + 1;
    delta = 0.0;
    count = 0;
    while (delta < frac) {
      if (index >= procgrid[dim]) {
        if (!periodicity) break;
        index = 0;
      }
      count++;
      delta += split[index+1] - split[index];
      index++;
    }
  }

  return count;
}

/* ----------------------------------------------------------------------
   forward communication of atom coords every timestep
   other per-atom attributes may also be sent via pack/unpack routines
------------------------------------------------------------------------- */

void Comm::forward_comm(int dummy)
{
  int n;
  MPI_Request request;
  MPI_Status status;
  AtomVec *avec = atom->avec;
  double **x = atom->x;
  double *buf;

  // exchange data with another proc
  // if other proc is self, just copy
  // if comm_x_only set, exchange or copy directly to x, don't unpack

  for (int iswap = 0; iswap < nswap; iswap++) {
    if (sendproc[iswap] != me) {
      if (comm_x_only) {
        if (size_forward_recv[iswap]) buf = x[firstrecv[iswap]];
        else buf = NULL;
        if (size_forward_recv[iswap])
          MPI_Irecv(buf,size_forward_recv[iswap],MPI_DOUBLE,
                    recvproc[iswap],0,world,&request);
        n = avec->pack_comm(sendnum[iswap],sendlist[iswap],
                            buf_send,pbc_flag[iswap],pbc[iswap]);
        if (n) MPI_Send(buf_send,n,MPI_DOUBLE,sendproc[iswap],0,world);
        if (size_forward_recv[iswap]) MPI_Wait(&request,&status);
      } else if (ghost_velocity) {
        if (size_forward_recv[iswap])
          MPI_Irecv(buf_recv,size_forward_recv[iswap],MPI_DOUBLE,
                    recvproc[iswap],0,world,&request);
        n = avec->pack_comm_vel(sendnum[iswap],sendlist[iswap],
                                buf_send,pbc_flag[iswap],pbc[iswap]);
        if (n) MPI_Send(buf_send,n,MPI_DOUBLE,sendproc[iswap],0,world);
        if (size_forward_recv[iswap]) MPI_Wait(&request,&status);
        avec->unpack_comm_vel(recvnum[iswap],firstrecv[iswap],buf_recv);
      } else {
        if (size_forward_recv[iswap])
          MPI_Irecv(buf_recv,size_forward_recv[iswap],MPI_DOUBLE,
                    recvproc[iswap],0,world,&request);
        n = avec->pack_comm(sendnum[iswap],sendlist[iswap],
                            buf_send,pbc_flag[iswap],pbc[iswap]);
        if (n) MPI_Send(buf_send,n,MPI_DOUBLE,sendproc[iswap],0,world);
        if (size_forward_recv[iswap]) MPI_Wait(&request,&status);
        avec->unpack_comm(recvnum[iswap],firstrecv[iswap],buf_recv);
      }

    } else {
      if (comm_x_only) {
        if (sendnum[iswap])
          n = avec->pack_comm(sendnum[iswap],sendlist[iswap],
                              x[firstrecv[iswap]],pbc_flag[iswap],
                              pbc[iswap]);
      } else if (ghost_velocity) {
        n = avec->pack_comm_vel(sendnum[iswap],sendlist[iswap],
                                buf_send,pbc_flag[iswap],pbc[iswap]);
        avec->unpack_comm_vel(recvnum[iswap],firstrecv[iswap],buf_send);
      } else {
        n = avec->pack_comm(sendnum[iswap],sendlist[iswap],
                            buf_send,pbc_flag[iswap],pbc[iswap]);
        avec->unpack_comm(recvnum[iswap],firstrecv[iswap],buf_send);
      }
    }
  }
}

/* ----------------------------------------------------------------------
   reverse communication of forces on atoms every timestep
   other per-atom attributes may also be sent via pack/unpack routines
------------------------------------------------------------------------- */

void Comm::reverse_comm()
{
  int n;
  MPI_Request request;
  MPI_Status status;
  AtomVec *avec = atom->avec;
  double **f = atom->f;
  double *buf;

  // exchange data with another proc
  // if other proc is self, just copy
  // if comm_f_only set, exchange or copy directly from f, don't pack

  for (int iswap = nswap-1; iswap >= 0; iswap--) {
    if (sendproc[iswap] != me) {
      if (comm_f_only) {
        if (size_reverse_recv[iswap])
          MPI_Irecv(buf_recv,size_reverse_recv[iswap],MPI_DOUBLE,
                    sendproc[iswap],0,world,&request);
        if (size_reverse_send[iswap]) buf = f[firstrecv[iswap]];
        else buf = NULL;
        if (size_reverse_send[iswap])
          MPI_Send(buf,size_reverse_send[iswap],MPI_DOUBLE,
                   recvproc[iswap],0,world);
        if (size_reverse_recv[iswap]) MPI_Wait(&request,&status);
      } else {
        if (size_reverse_recv[iswap])
          MPI_Irecv(buf_recv,size_reverse_recv[iswap],MPI_DOUBLE,
                    sendproc[iswap],0,world,&request);
        n = avec->pack_reverse(recvnum[iswap],firstrecv[iswap],buf_send);
        if (n) MPI_Send(buf_send,n,MPI_DOUBLE,recvproc[iswap],0,world);
        if (size_reverse_recv[iswap]) MPI_Wait(&request,&status);
      }
      avec->unpack_reverse(sendnum[iswap],sendlist[iswap],buf_recv);

    } else {
      if (comm_f_only) {
        if (sendnum[iswap])
            avec->unpack_reverse(sendnum[iswap],sendlist[iswap],
                                f[firstrecv[iswap]]);
      } else {
        n = avec->pack_reverse(recvnum[iswap],firstrecv[iswap],buf_send);
        avec->unpack_reverse(sendnum[iswap],sendlist[iswap],buf_send);
      }
    }
  }
}

/* ----------------------------------------------------------------------
   exchange: move atoms to correct processors
   atoms exchanged with all 6 stencil neighbors
   send out atoms that have left my box, receive ones entering my box
   atoms will be lost if not inside some proc's box
     can happen if atom moves outside of non-periodic bounary
     or if atom moves more than one proc away
   this routine called before every reneighboring
   for triclinic, atoms must be in lamda coords (0-1) before exchange is called
------------------------------------------------------------------------- */

void Comm::exchange()
{
  int i,m,nsend,nrecv,nrecv1,nrecv2,nlocal;
  double lo,hi,value;
  double **x;
  double *sublo,*subhi,*buf;
  MPI_Request request;
  MPI_Status status;
  AtomVec *avec = atom->avec;

  // clear global->local map for owned and ghost atoms
  // b/c atoms migrate to new procs in exchange() and
  //   new ghosts are created in borders()
  // map_set() is done at end of borders()
  // clear ghost count and any ghost bonus data internal to AtomVec

  if (map_style) atom->map_clear();
  atom->nghost = 0;
  atom->avec->clear_bonus();

  // subbox bounds for orthogonal or triclinic

  if (triclinic == 0) {
    sublo = domain->sublo;
    subhi = domain->subhi;
  } else {
    sublo = domain->sublo_lamda;
    subhi = domain->subhi_lamda;
  }

  // loop over dimensions

  for (int dim = 0; dim < 3; dim++) {

    // fill buffer with atoms leaving my box, using < and >=
    // when atom is deleted, fill it in with last atom

    x = atom->x;
    lo = sublo[dim];
    hi = subhi[dim];
    nlocal = atom->nlocal;
    i = nsend = 0;

    while (i < nlocal) {
      if (x[i][dim] < lo || x[i][dim] >= hi) {
        if (nsend > maxsend) grow_send(nsend,1);
        nsend += avec->pack_exchange(i,&buf_send[nsend]);
        avec->copy(nlocal-1,i,1);
        nlocal--;
      } else i++;
    }
    atom->nlocal = nlocal;

    // send/recv atoms in both directions
    // if 1 proc in dimension, no send/recv, set recv buf to send buf
    // if 2 procs in dimension, single send/recv
    // if more than 2 procs in dimension, send/recv to both neighbors

    if (procgrid[dim] == 1) {
      nrecv = nsend;
      buf = buf_send;

    } else {
      MPI_Sendrecv(&nsend,1,MPI_INT,procneigh[dim][0],0,
                   &nrecv1,1,MPI_INT,procneigh[dim][1],0,world,&status);
      nrecv = nrecv1;
      if (procgrid[dim] > 2) {
        MPI_Sendrecv(&nsend,1,MPI_INT,procneigh[dim][1],0,
                     &nrecv2,1,MPI_INT,procneigh[dim][0],0,world,&status);
        nrecv += nrecv2;
      }
      if (nrecv > maxrecv) grow_recv(nrecv);

      MPI_Irecv(buf_recv,nrecv1,MPI_DOUBLE,procneigh[dim][1],0,
                world,&request);
      MPI_Send(buf_send,nsend,MPI_DOUBLE,procneigh[dim][0],0,world);
      MPI_Wait(&request,&status);

      if (procgrid[dim] > 2) {
        MPI_Irecv(&buf_recv[nrecv1],nrecv2,MPI_DOUBLE,procneigh[dim][0],0,
                  world,&request);
        MPI_Send(buf_send,nsend,MPI_DOUBLE,procneigh[dim][1],0,world);
        MPI_Wait(&request,&status);
      }

      buf = buf_recv;
    }

    // check incoming atoms to see if they are in my box
    // if so, add to my list

    m = 0;
    while (m < nrecv) {
      value = buf[m+dim+1];
      if (value >= lo && value < hi) m += avec->unpack_exchange(&buf[m]);
      else m += static_cast<int> (buf[m]);
    }
  }

  if (atom->firstgroupname) atom->first_reorder();
}

/* ----------------------------------------------------------------------
   borders: list nearby atoms to send to neighboring procs at every timestep
   one list is created for every swap that will be made
   as list is made, actually do swaps
   this does equivalent of a communicate, so don't need to explicitly
     call communicate routine on reneighboring timestep
   this routine is called before every reneighboring
   for triclinic, atoms must be in lamda coords (0-1) before borders is called
------------------------------------------------------------------------- */

void Comm::borders()
{
  int i,n,itype,iswap,dim,ineed,twoneed,smax,rmax;
  int nsend,nrecv,sendflag,nfirst,nlast,ngroup;
  double lo,hi;
  int *type;
  double **x;
  double *buf,*mlo,*mhi;
  MPI_Request request;
  MPI_Status status;
  AtomVec *avec = atom->avec;

  // do swaps over all 3 dimensions

  iswap = 0;
  smax = rmax = 0;

  for (dim = 0; dim < 3; dim++) {
    nlast = 0;
    twoneed = 2*maxneed[dim];
    for (ineed = 0; ineed < twoneed; ineed++) {

      // find atoms within slab boundaries lo/hi using <= and >=
      // check atoms between nfirst and nlast
      //   for first swaps in a dim, check owned and ghost
      //   for later swaps in a dim, only check newly arrived ghosts
      // store sent atom indices in list for use in future timesteps

      x = atom->x;
      if (style == SINGLE) {
        lo = slablo[iswap];
        hi = slabhi[iswap];
      } else {
        type = atom->type;
        mlo = multilo[iswap];
        mhi = multihi[iswap];
      }
      if (ineed % 2 == 0) {
        nfirst = nlast;
        nlast = atom->nlocal + atom->nghost;
      }

      nsend = 0;

      // sendflag = 0 if I do not send on this swap
      // sendneed test indicates receiver no longer requires data
      // e.g. due to non-PBC or non-uniform sub-domains

      if (ineed/2 >= sendneed[dim][ineed % 2]) sendflag = 0;
      else sendflag = 1;

      // find send atoms according to SINGLE vs MULTI
      // all atoms eligible versus atoms in bordergroup
      // only need to limit loop to bordergroup for first sends (ineed < 2)
      // on these sends, break loop in two: owned (in group) and ghost

      if (sendflag) {
        if (!bordergroup || ineed >= 2) {
          if (style == SINGLE) {
            for (i = nfirst; i < nlast; i++)
              if (x[i][dim] >= lo && x[i][dim] <= hi) {
                if (nsend == maxsendlist[iswap]) grow_list(iswap,nsend);
                sendlist[iswap][nsend++] = i;
              }
          } else {
            for (i = nfirst; i < nlast; i++) {
              itype = type[i];
              if (x[i][dim] >= mlo[itype] && x[i][dim] <= mhi[itype]) {
                if (nsend == maxsendlist[iswap]) grow_list(iswap,nsend);
                sendlist[iswap][nsend++] = i;
              }
            }
          }

        } else {
          if (style == SINGLE) {
            ngroup = atom->nfirst;
            for (i = 0; i < ngroup; i++)
              if (x[i][dim] >= lo && x[i][dim] <= hi) {
                if (nsend == maxsendlist[iswap]) grow_list(iswap,nsend);
                sendlist[iswap][nsend++] = i;
              }
            for (i = atom->nlocal; i < nlast; i++)
              if (x[i][dim] >= lo && x[i][dim] <= hi) {
                if (nsend == maxsendlist[iswap]) grow_list(iswap,nsend);
                sendlist[iswap][nsend++] = i;
              }
          } else {
            ngroup = atom->nfirst;
            for (i = 0; i < ngroup; i++) {
              itype = type[i];
              if (x[i][dim] >= mlo[itype] && x[i][dim] <= mhi[itype]) {
                if (nsend == maxsendlist[iswap]) grow_list(iswap,nsend);
                sendlist[iswap][nsend++] = i;
              }
            }
            for (i = atom->nlocal; i < nlast; i++) {
              itype = type[i];
              if (x[i][dim] >= mlo[itype] && x[i][dim] <= mhi[itype]) {
                if (nsend == maxsendlist[iswap]) grow_list(iswap,nsend);
                sendlist[iswap][nsend++] = i;
              }
            }
          }
        }
      }

      // pack up list of border atoms

      if (nsend*size_border > maxsend)
        grow_send(nsend*size_border,0);
      if (ghost_velocity)
        n = avec->pack_border_vel(nsend,sendlist[iswap],buf_send,
                                  pbc_flag[iswap],pbc[iswap]);
      else
        n = avec->pack_border(nsend,sendlist[iswap],buf_send,
                              pbc_flag[iswap],pbc[iswap]);

      // swap atoms with other proc
      // no MPI calls except SendRecv if nsend/nrecv = 0
      // put incoming ghosts at end of my atom arrays
      // if swapping with self, simply copy, no messages

      if (sendproc[iswap] != me) {
        MPI_Sendrecv(&nsend,1,MPI_INT,sendproc[iswap],0,
                     &nrecv,1,MPI_INT,recvproc[iswap],0,world,&status);
        if (nrecv*size_border > maxrecv) grow_recv(nrecv*size_border);
        if (nrecv) MPI_Irecv(buf_recv,nrecv*size_border,MPI_DOUBLE,
                             recvproc[iswap],0,world,&request);
        if (n) MPI_Send(buf_send,n,MPI_DOUBLE,sendproc[iswap],0,world);
        if (nrecv) MPI_Wait(&request,&status);
        buf = buf_recv;
      } else {
        nrecv = nsend;
        buf = buf_send;
      }

      // unpack buffer

      if (ghost_velocity)
        avec->unpack_border_vel(nrecv,atom->nlocal+atom->nghost,buf);
      else
        avec->unpack_border(nrecv,atom->nlocal+atom->nghost,buf);

      // set all pointers & counters

      smax = MAX(smax,nsend);
      rmax = MAX(rmax,nrecv);
      sendnum[iswap] = nsend;
      recvnum[iswap] = nrecv;
      size_forward_recv[iswap] = nrecv*size_forward;
      size_reverse_send[iswap] = nrecv*size_reverse;
      size_reverse_recv[iswap] = nsend*size_reverse;
      firstrecv[iswap] = atom->nlocal + atom->nghost;
      atom->nghost += nrecv;
      iswap++;
    }
  }

  // insure send/recv buffers are long enough for all forward & reverse comm

  int max = MAX(maxforward*smax,maxreverse*rmax);
  if (max > maxsend) grow_send(max,0);
  max = MAX(maxforward*rmax,maxreverse*smax);
  if (max > maxrecv) grow_recv(max);

  // reset global->local map

  if (map_style) atom->map_set();
}

/* ----------------------------------------------------------------------
   forward communication invoked by a Pair
------------------------------------------------------------------------- */

void Comm::forward_comm_pair(Pair *pair)
{
  int iswap,n;
  double *buf;
  MPI_Request request;
  MPI_Status status;

  for (iswap = 0; iswap < nswap; iswap++) {

    // pack buffer

    n = pair->pack_comm(sendnum[iswap],sendlist[iswap],
                        buf_send,pbc_flag[iswap],pbc[iswap]);

    // exchange with another proc
    // if self, set recv buffer to send buffer

    if (sendproc[iswap] != me) {
      if (recvnum[iswap])
        MPI_Irecv(buf_recv,n*recvnum[iswap],MPI_DOUBLE,recvproc[iswap],0,
                  world,&request);
      if (sendnum[iswap])
        MPI_Send(buf_send,n*sendnum[iswap],MPI_DOUBLE,sendproc[iswap],0,world);
      if (recvnum[iswap]) MPI_Wait(&request,&status);
      buf = buf_recv;
    } else buf = buf_send;

    // unpack buffer

    pair->unpack_comm(recvnum[iswap],firstrecv[iswap],buf);
  }
}

/* ----------------------------------------------------------------------
   reverse communication invoked by a Pair
------------------------------------------------------------------------- */

void Comm::reverse_comm_pair(Pair *pair)
{
  int iswap,n;
  double *buf;
  MPI_Request request;
  MPI_Status status;

  for (iswap = nswap-1; iswap >= 0; iswap--) {

    // pack buffer

    n = pair->pack_reverse_comm(recvnum[iswap],firstrecv[iswap],buf_send);

    // exchange with another proc
    // if self, set recv buffer to send buffer

    if (sendproc[iswap] != me) {
      if (sendnum[iswap])
        MPI_Irecv(buf_recv,n*sendnum[iswap],MPI_DOUBLE,sendproc[iswap],0,
                  world,&request);
      if (recvnum[iswap])
        MPI_Send(buf_send,n*recvnum[iswap],MPI_DOUBLE,recvproc[iswap],0,world);
      if (sendnum[iswap]) MPI_Wait(&request,&status);
      buf = buf_recv;
    } else buf = buf_send;

    // unpack buffer

    pair->unpack_reverse_comm(sendnum[iswap],sendlist[iswap],buf);
  }
}

/* ----------------------------------------------------------------------
   forward communication invoked by a Fix
   n = constant number of datums per atom
------------------------------------------------------------------------- */

void Comm::forward_comm_fix(Fix *fix)
{
  int iswap,n;
  double *buf;
  MPI_Request request;
  MPI_Status status;

  for (iswap = 0; iswap < nswap; iswap++) {

    // pack buffer

    n = fix->pack_comm(sendnum[iswap],sendlist[iswap],
                       buf_send,pbc_flag[iswap],pbc[iswap]);

    // exchange with another proc
    // if self, set recv buffer to send buffer

    if (sendproc[iswap] != me) {
      if (recvnum[iswap])
        MPI_Irecv(buf_recv,n*recvnum[iswap],MPI_DOUBLE,recvproc[iswap],0,
                  world,&request);
      if (sendnum[iswap])
        MPI_Send(buf_send,n*sendnum[iswap],MPI_DOUBLE,sendproc[iswap],0,world);
      if (recvnum[iswap]) MPI_Wait(&request,&status);
      buf = buf_recv;
    } else buf = buf_send;

    // unpack buffer

    fix->unpack_comm(recvnum[iswap],firstrecv[iswap],buf);
  }
}

/* ----------------------------------------------------------------------
   reverse communication invoked by a Fix
   n = constant number of datums per atom
------------------------------------------------------------------------- */

void Comm::reverse_comm_fix(Fix *fix)
{
  int iswap,n;
  double *buf;
  MPI_Request request;
  MPI_Status status;

  for (iswap = nswap-1; iswap >= 0; iswap--) {

    // pack buffer

    n = fix->pack_reverse_comm(recvnum[iswap],firstrecv[iswap],buf_send);

    // exchange with another proc
    // if self, set recv buffer to send buffer

    if (sendproc[iswap] != me) {
      if (sendnum[iswap])
        MPI_Irecv(buf_recv,n*sendnum[iswap],MPI_DOUBLE,sendproc[iswap],0,
                  world,&request);
      if (recvnum[iswap])
        MPI_Send(buf_send,n*recvnum[iswap],MPI_DOUBLE,recvproc[iswap],0,world);
      if (sendnum[iswap]) MPI_Wait(&request,&status);
      buf = buf_recv;
    } else buf = buf_send;

    // unpack buffer

    fix->unpack_reverse_comm(sendnum[iswap],sendlist[iswap],buf);
  }
}

/* ----------------------------------------------------------------------
   forward communication invoked by a Fix
   n = total datums for all atoms, allows for variable number/atom
------------------------------------------------------------------------- */

void Comm::forward_comm_variable_fix(Fix *fix)
{
  int iswap,n;
  double *buf;
  MPI_Request request;
  MPI_Status status;

  for (iswap = 0; iswap < nswap; iswap++) {

    // pack buffer

    n = fix->pack_comm(sendnum[iswap],sendlist[iswap],
                       buf_send,pbc_flag[iswap],pbc[iswap]);

    // exchange with another proc
    // if self, set recv buffer to send buffer

    if (sendproc[iswap] != me) {
      if (recvnum[iswap])
        MPI_Irecv(buf_recv,maxrecv,MPI_DOUBLE,recvproc[iswap],0,
                  world,&request);
      if (sendnum[iswap])
        MPI_Send(buf_send,n,MPI_DOUBLE,sendproc[iswap],0,world);
      if (recvnum[iswap]) MPI_Wait(&request,&status);
      buf = buf_recv;
    } else buf = buf_send;

    // unpack buffer

    fix->unpack_comm(recvnum[iswap],firstrecv[iswap],buf);
  }
}

/* ----------------------------------------------------------------------
   reverse communication invoked by a Fix
   n = total datums for all atoms, allows for variable number/atom
------------------------------------------------------------------------- */

void Comm::reverse_comm_variable_fix(Fix *fix)
{
  int iswap,n;
  double *buf;
  MPI_Request request;
  MPI_Status status;

  for (iswap = nswap-1; iswap >= 0; iswap--) {

    // pack buffer

    n = fix->pack_reverse_comm(recvnum[iswap],firstrecv[iswap],buf_send);

    // exchange with another proc
    // if self, set recv buffer to send buffer

    if (sendproc[iswap] != me) {
      if (sendnum[iswap])
        MPI_Irecv(buf_recv,maxrecv,MPI_DOUBLE,sendproc[iswap],0,
                  world,&request);
      if (recvnum[iswap])
        MPI_Send(buf_send,n,MPI_DOUBLE,recvproc[iswap],0,world);
      if (sendnum[iswap]) MPI_Wait(&request,&status);
      buf = buf_recv;
    } else buf = buf_send;

    // unpack buffer

    fix->unpack_reverse_comm(sendnum[iswap],sendlist[iswap],buf);
  }
}

/* ----------------------------------------------------------------------
   forward communication invoked by a Compute
------------------------------------------------------------------------- */

void Comm::forward_comm_compute(Compute *compute)
{
  int iswap,n;
  double *buf;
  MPI_Request request;
  MPI_Status status;

  for (iswap = 0; iswap < nswap; iswap++) {

    // pack buffer

    n = compute->pack_comm(sendnum[iswap],sendlist[iswap],
                           buf_send,pbc_flag[iswap],pbc[iswap]);

    // exchange with another proc
    // if self, set recv buffer to send buffer

    if (sendproc[iswap] != me) {
      if (recvnum[iswap])
        MPI_Irecv(buf_recv,n*recvnum[iswap],MPI_DOUBLE,recvproc[iswap],0,
                  world,&request);
      if (sendnum[iswap])
        MPI_Send(buf_send,n*sendnum[iswap],MPI_DOUBLE,sendproc[iswap],0,world);
      if (recvnum[iswap]) MPI_Wait(&request,&status);
      buf = buf_recv;
    } else buf = buf_send;

    // unpack buffer

    compute->unpack_comm(recvnum[iswap],firstrecv[iswap],buf);
  }
}

/* ----------------------------------------------------------------------
   reverse communication invoked by a Compute
------------------------------------------------------------------------- */

void Comm::reverse_comm_compute(Compute *compute)
{
  int iswap,n;
  double *buf;
  MPI_Request request;
  MPI_Status status;

  for (iswap = nswap-1; iswap >= 0; iswap--) {

    // pack buffer

    n = compute->pack_reverse_comm(recvnum[iswap],firstrecv[iswap],buf_send);

    // exchange with another proc
    // if self, set recv buffer to send buffer

    if (sendproc[iswap] != me) {
      if (sendnum[iswap])
        MPI_Irecv(buf_recv,n*sendnum[iswap],MPI_DOUBLE,sendproc[iswap],0,
                  world,&request);
      if (recvnum[iswap])
        MPI_Send(buf_send,n*recvnum[iswap],MPI_DOUBLE,recvproc[iswap],0,world);
      if (sendnum[iswap]) MPI_Wait(&request,&status);
      buf = buf_recv;
    } else buf = buf_send;

    // unpack buffer

    compute->unpack_reverse_comm(sendnum[iswap],sendlist[iswap],buf);
  }
}

/* ----------------------------------------------------------------------
   forward communication invoked by a Dump
------------------------------------------------------------------------- */

void Comm::forward_comm_dump(Dump *dump)
{
  int iswap,n;
  double *buf;
  MPI_Request request;
  MPI_Status status;

  for (iswap = 0; iswap < nswap; iswap++) {

    // pack buffer

    n = dump->pack_comm(sendnum[iswap],sendlist[iswap],
                        buf_send,pbc_flag[iswap],pbc[iswap]);

    // exchange with another proc
    // if self, set recv buffer to send buffer

    if (sendproc[iswap] != me) {
      if (recvnum[iswap])
        MPI_Irecv(buf_recv,n*recvnum[iswap],MPI_DOUBLE,recvproc[iswap],0,
                  world,&request);
      if (sendnum[iswap])
        MPI_Send(buf_send,n*sendnum[iswap],MPI_DOUBLE,sendproc[iswap],0,world);
      if (recvnum[iswap]) MPI_Wait(&request,&status);
      buf = buf_recv;
    } else buf = buf_send;

    // unpack buffer

    dump->unpack_comm(recvnum[iswap],firstrecv[iswap],buf);
  }
}

/* ----------------------------------------------------------------------
   reverse communication invoked by a Dump
------------------------------------------------------------------------- */

void Comm::reverse_comm_dump(Dump *dump)
{
  int iswap,n;
  double *buf;
  MPI_Request request;
  MPI_Status status;

  for (iswap = nswap-1; iswap >= 0; iswap--) {

    // pack buffer

    n = dump->pack_reverse_comm(recvnum[iswap],firstrecv[iswap],buf_send);

    // exchange with another proc
    // if self, set recv buffer to send buffer

    if (sendproc[iswap] != me) {
      if (sendnum[iswap])
        MPI_Irecv(buf_recv,n*sendnum[iswap],MPI_DOUBLE,sendproc[iswap],0,
                  world,&request);
      if (recvnum[iswap])
        MPI_Send(buf_send,n*recvnum[iswap],MPI_DOUBLE,recvproc[iswap],0,world);
      if (sendnum[iswap]) MPI_Wait(&request,&status);
      buf = buf_recv;
    } else buf = buf_send;

    // unpack buffer

    dump->unpack_reverse_comm(sendnum[iswap],sendlist[iswap],buf);
  }
}

/* ----------------------------------------------------------------------
   forward communication of N values in array
------------------------------------------------------------------------- */

void Comm::forward_comm_array(int n, double **array)
{
  int i,j,k,m,iswap,last;
  double *buf;
  MPI_Request request;
  MPI_Status status;

  // check that buf_send and buf_recv are big enough




  for (iswap = 0; iswap < nswap; iswap++) {

    // pack buffer

    m = 0;
    for (i = 0; i < sendnum[iswap]; i++) {
      j = sendlist[iswap][i];
      for (k = 0; k < n; k++)
        buf_send[m++] = array[j][k];
    }

    // exchange with another proc
    // if self, set recv buffer to send buffer

    if (sendproc[iswap] != me) {
      if (recvnum[iswap])
        MPI_Irecv(buf_recv,n*recvnum[iswap],MPI_DOUBLE,recvproc[iswap],0,
                  world,&request);
      if (sendnum[iswap])
        MPI_Send(buf_send,n*sendnum[iswap],MPI_DOUBLE,sendproc[iswap],0,world);
      if (recvnum[iswap]) MPI_Wait(&request,&status);
      buf = buf_recv;
    } else buf = buf_send;

    // unpack buffer

    m = 0;
    last = firstrecv[iswap] + recvnum[iswap];
    for (i = firstrecv[iswap]; i < last; i++)
      for (k = 0; k < n; k++)
        array[i][k] = buf[m++];
  }
}

/* ----------------------------------------------------------------------
   communicate inbuf around full ring of processors with messtag
   nbytes = size of inbuf = n datums * nper bytes
   callback() is invoked to allow caller to process/update each proc's inbuf
   if self=1 (default), then callback() is invoked on final iteration
     using original inbuf, which may have been updated
   for non-NULL outbuf, final updated inbuf is copied to it
     outbuf = inbuf is OK
------------------------------------------------------------------------- */

void Comm::ring(int n, int nper, void *inbuf, int messtag,
                void (*callback)(int, char *), void *outbuf, int self)
{
  MPI_Request request;
  MPI_Status status;

  int nbytes = n*nper;
  int maxbytes;
  MPI_Allreduce(&nbytes,&maxbytes,1,MPI_INT,MPI_MAX,world);

  char *buf,*bufcopy;
  memory->create(buf,maxbytes,"comm:buf");
  memory->create(bufcopy,maxbytes,"comm:bufcopy");
  memcpy(buf,inbuf,nbytes);

  int next = me + 1;
  int prev = me - 1;
  if (next == nprocs) next = 0;
  if (prev < 0) prev = nprocs - 1;

  for (int loop = 0; loop < nprocs; loop++) {
    if (me != next) {
      MPI_Irecv(bufcopy,maxbytes,MPI_CHAR,prev,messtag,world,&request);
      MPI_Send(buf,nbytes,MPI_CHAR,next,messtag,world);
      MPI_Wait(&request,&status);
      MPI_Get_count(&status,MPI_CHAR,&nbytes);
      memcpy(buf,bufcopy,nbytes);
    }
    if (self || loop < nprocs-1) callback(nbytes/nper,buf);
  }

  if (outbuf) memcpy(outbuf,buf,nbytes);

  memory->destroy(buf);
  memory->destroy(bufcopy);
}

/* ----------------------------------------------------------------------
   realloc the size of the send buffer as needed with BUFFACTOR & BUFEXTRA
   if flag = 1, realloc
   if flag = 0, don't need to realloc with copy, just free/malloc
------------------------------------------------------------------------- */

void Comm::grow_send(int n, int flag)
{
  maxsend = static_cast<int> (BUFFACTOR * n);
  if (flag)
    memory->grow(buf_send,(maxsend+BUFEXTRA),"comm:buf_send");
  else {
    memory->destroy(buf_send);
    memory->create(buf_send,maxsend+BUFEXTRA,"comm:buf_send");
  }
}

/* ----------------------------------------------------------------------
   free/malloc the size of the recv buffer as needed with BUFFACTOR
------------------------------------------------------------------------- */

void Comm::grow_recv(int n)
{
  maxrecv = static_cast<int> (BUFFACTOR * n);
  memory->destroy(buf_recv);
  memory->create(buf_recv,maxrecv,"comm:buf_recv");
}

/* ----------------------------------------------------------------------
   realloc the size of the iswap sendlist as needed with BUFFACTOR
------------------------------------------------------------------------- */

void Comm::grow_list(int iswap, int n)
{
  maxsendlist[iswap] = static_cast<int> (BUFFACTOR * n);
  memory->grow(sendlist[iswap],maxsendlist[iswap],"comm:sendlist[iswap]");
}

/* ----------------------------------------------------------------------
   realloc the buffers needed for swaps
------------------------------------------------------------------------- */

void Comm::grow_swap(int n)
{
  free_swap();
  allocate_swap(n);
  if (style == MULTI) {
    free_multi();
    allocate_multi(n);
  }

  sendlist = (int **)
    memory->srealloc(sendlist,n*sizeof(int *),"comm:sendlist");
  memory->grow(maxsendlist,n,"comm:maxsendlist");
  for (int i = maxswap; i < n; i++) {
    maxsendlist[i] = BUFMIN;
    memory->create(sendlist[i],BUFMIN,"comm:sendlist[i]");
  }
  maxswap = n;
}

/* ----------------------------------------------------------------------
   allocation of swap info
------------------------------------------------------------------------- */

void Comm::allocate_swap(int n)
{
  memory->create(sendnum,n,"comm:sendnum");
  memory->create(recvnum,n,"comm:recvnum");
  memory->create(sendproc,n,"comm:sendproc");
  memory->create(recvproc,n,"comm:recvproc");
  memory->create(size_forward_recv,n,"comm:size");
  memory->create(size_reverse_send,n,"comm:size");
  memory->create(size_reverse_recv,n,"comm:size");
  memory->create(slablo,n,"comm:slablo");
  memory->create(slabhi,n,"comm:slabhi");
  memory->create(firstrecv,n,"comm:firstrecv");
  memory->create(pbc_flag,n,"comm:pbc_flag");
  memory->create(pbc,n,6,"comm:pbc");
}

/* ----------------------------------------------------------------------
   allocation of multi-type swap info
------------------------------------------------------------------------- */

void Comm::allocate_multi(int n)
{
  multilo = memory->create(multilo,n,atom->ntypes+1,"comm:multilo");
  multihi = memory->create(multihi,n,atom->ntypes+1,"comm:multihi");
}

/* ----------------------------------------------------------------------
   free memory for swaps
------------------------------------------------------------------------- */

void Comm::free_swap()
{
  memory->destroy(sendnum);
  memory->destroy(recvnum);
  memory->destroy(sendproc);
  memory->destroy(recvproc);
  memory->destroy(size_forward_recv);
  memory->destroy(size_reverse_send);
  memory->destroy(size_reverse_recv);
  memory->destroy(slablo);
  memory->destroy(slabhi);
  memory->destroy(firstrecv);
  memory->destroy(pbc_flag);
  memory->destroy(pbc);
}

/* ----------------------------------------------------------------------
   free memory for multi-type swaps
------------------------------------------------------------------------- */

void Comm::free_multi()
{
  memory->destroy(multilo);
  memory->destroy(multihi);
}

/* ----------------------------------------------------------------------
   set communication style
   invoked from input script by communicate command
------------------------------------------------------------------------- */

void Comm::set(int narg, char **arg)
{
  if (narg < 1) error->all(FLERR,"Illegal communicate command");

  if (strcmp(arg[0],"single") == 0) style = SINGLE;
  else if (strcmp(arg[0],"multi") == 0) style = MULTI;
  else error->all(FLERR,"Illegal communicate command");

  int iarg = 1;
  while (iarg < narg) {
    if (strcmp(arg[iarg],"group") == 0) {
      if (iarg+2 > narg) error->all(FLERR,"Illegal communicate command");
      bordergroup = group->find(arg[iarg+1]);
      if (bordergroup < 0)
        error->all(FLERR,"Invalid group in communicate command");
      if (bordergroup && (atom->firstgroupname == NULL ||
                          strcmp(arg[iarg+1],atom->firstgroupname) != 0))
        error->all(FLERR,"Communicate group != atom_modify first group");
      iarg += 2;
    } else if (strcmp(arg[iarg],"cutoff") == 0) {
      if (iarg+2 > narg) error->all(FLERR,"Illegal communicate command");
      cutghostuser = atof(arg[iarg+1]);
      if (cutghostuser < 0.0)
        error->all(FLERR,"Invalid cutoff in communicate command");
      iarg += 2;
    } else if (strcmp(arg[iarg],"vel") == 0) {
      if (iarg+2 > narg) error->all(FLERR,"Illegal communicate command");
      if (strcmp(arg[iarg+1],"yes") == 0) ghost_velocity = 1;
      else if (strcmp(arg[iarg+1],"no") == 0) ghost_velocity = 0;
      else error->all(FLERR,"Illegal communicate command");
      iarg += 2;
    } else error->all(FLERR,"Illegal communicate command");
  }
}

/* ----------------------------------------------------------------------
   set dimensions for 3d grid of processors, and associated flags
   invoked from input script by processors command
------------------------------------------------------------------------- */

void Comm::set_processors(int narg, char **arg)
{
  if (narg < 3) error->all(FLERR,"Illegal processors command");

  if (strcmp(arg[0],"*") == 0) user_procgrid[0] = 0;
  else user_procgrid[0] = atoi(arg[0]);
  if (strcmp(arg[1],"*") == 0) user_procgrid[1] = 0;
  else user_procgrid[1] = atoi(arg[1]);
  if (strcmp(arg[2],"*") == 0) user_procgrid[2] = 0;
  else user_procgrid[2] = atoi(arg[2]);

  if (user_procgrid[0] < 0 || user_procgrid[1] < 0 || user_procgrid[2] < 0)
    error->all(FLERR,"Illegal processors command");

  int p = user_procgrid[0]*user_procgrid[1]*user_procgrid[2];
  if (p && p != nprocs)
    error->all(FLERR,"Specified processors != physical processors");

  int iarg = 3;
  while (iarg < narg) {
    if (strcmp(arg[iarg],"grid") == 0) {
      if (iarg+2 > narg) error->all(FLERR,"Illegal processors command");

      if (strcmp(arg[iarg+1],"onelevel") == 0) {
        gridflag = ONELEVEL;

      } else if (strcmp(arg[iarg+1],"twolevel") == 0) {
        if (iarg+6 > narg) error->all(FLERR,"Illegal processors command");
        gridflag = TWOLEVEL;

        ncores = atoi(arg[iarg+2]);
        if (strcmp(arg[iarg+3],"*") == 0) user_coregrid[0] = 0;
        else user_coregrid[0] = atoi(arg[iarg+3]);
        if (strcmp(arg[iarg+4],"*") == 0) user_coregrid[1] = 0;
        else user_coregrid[1] = atoi(arg[iarg+4]);
        if (strcmp(arg[iarg+5],"*") == 0) user_coregrid[2] = 0;
        else user_coregrid[2] = atoi(arg[iarg+5]);

        if (ncores <= 0 || user_coregrid[0] < 0 ||
            user_coregrid[1] < 0 || user_coregrid[2] < 0)
          error->all(FLERR,"Illegal processors command");
        iarg += 4;

      } else if (strcmp(arg[iarg+1],"numa") == 0) {
        gridflag = NUMA;

      } else if (strcmp(arg[iarg],"custom") == 0) {
        if (iarg+3 > narg) error->all(FLERR,"Illegal processors command");
        gridflag = CUSTOM;
        delete [] customfile;
        int n = strlen(arg[iarg+2]) + 1;
        customfile = new char[n];
        strcpy(customfile,arg[iarg+2]);
        iarg += 1;

      } else error->all(FLERR,"Illegal processors command");
      iarg += 2;

    } else if (strcmp(arg[iarg],"map") == 0) {
      if (iarg+2 > narg) error->all(FLERR,"Illegal processors command");
      if (strcmp(arg[iarg+1],"cart") == 0) mapflag = CART;
      else if (strcmp(arg[iarg+1],"cart/reorder") == 0) mapflag = CARTREORDER;
      else if (strcmp(arg[iarg+1],"xyz") == 0 ||
               strcmp(arg[iarg+1],"xzy") == 0 ||
               strcmp(arg[iarg+1],"yxz") == 0 ||
               strcmp(arg[iarg+1],"yzx") == 0 ||
               strcmp(arg[iarg+1],"zxy") == 0 ||
               strcmp(arg[iarg+1],"zyx") == 0) {
        mapflag = XYZ;
        strcpy(xyz,arg[iarg+1]);
      } else error->all(FLERR,"Illegal processors command");
      iarg += 2;

    } else if (strcmp(arg[iarg],"part") == 0) {
      if (iarg+4 > narg) error->all(FLERR,"Illegal processors command");
      if (universe->nworlds == 1)
        error->all(FLERR,
                   "Cannot use processors part command "
                   "without using partitions");
      int isend = atoi(arg[iarg+1]);
      int irecv = atoi(arg[iarg+2]);
      if (isend < 1 || isend > universe->nworlds ||
          irecv < 1 || irecv > universe->nworlds || isend == irecv)
        error->all(FLERR,"Invalid partitions in processors part command");
      if (isend-1 == universe->iworld) {
        if (send_to_partition >= 0)
          error->all(FLERR,
                     "Sending partition in processors part command "
                     "is already a sender");
        send_to_partition = irecv-1;
      }
      if (irecv-1 == universe->iworld) {
        if (recv_from_partition >= 0)
          error->all(FLERR,
                     "Receiving partition in processors part command "
                     "is already a receiver");
        recv_from_partition = isend-1;
      }

      // only receiver has otherflag dependency

      if (strcmp(arg[iarg+3],"multiple") == 0) {
        if (universe->iworld == irecv-1) {
          otherflag = 1;
          other_style = MULTIPLE;
        }
      } else error->all(FLERR,"Illegal processors command");
      iarg += 4;

    } else if (strcmp(arg[iarg],"file") == 0) {
      if (iarg+2 > narg) error->all(FLERR,"Illegal processors command");
      delete [] outfile;
      int n = strlen(arg[iarg+1]) + 1;
      outfile = new char[n];
      strcpy(outfile,arg[iarg+1]);
      iarg += 2;

    } else error->all(FLERR,"Illegal processors command");
  }

  // error checks

  if (gridflag == NUMA && mapflag != CART)
    error->all(FLERR,"Processors grid numa and map style are incompatible");
  if (otherflag && (gridflag == NUMA || gridflag == CUSTOM))
    error->all(FLERR,
               "Processors part option and grid style are incompatible");
}

/* ----------------------------------------------------------------------
   return # of bytes of allocated memory
------------------------------------------------------------------------- */

bigint Comm::memory_usage()
{
  bigint bytes = 0;
  bytes += nprocs * sizeof(int);    // grid2proc
  for (int i = 0; i < nswap; i++)
    bytes += memory->usage(sendlist[i],maxsendlist[i]);
  bytes += memory->usage(buf_send,maxsend+BUFEXTRA);
  bytes += memory->usage(buf_recv,maxrecv);
  return bytes;
}<|MERGE_RESOLUTION|>--- conflicted
+++ resolved
@@ -534,12 +534,8 @@
     maxneed[0] = MAX(all[0],all[1]);
     maxneed[1] = MAX(all[2],all[3]);
     maxneed[2] = MAX(all[4],all[5]);
-<<<<<<< HEAD
-    // if (me == 0) printf("MAXNEED %d %d %d\n",maxneed[0],maxneed[1],maxneed[2]);
-=======
     //if (me == 0) 
     //printf("MAXNEED %d %d %d\n",maxneed[0],maxneed[1],maxneed[2]);
->>>>>>> c9247a0f
   }
 
   // allocate comm memory
