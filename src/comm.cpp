/* ----------------------------------------------------------------------
   LAMMPS - Large-scale Atomic/Molecular Massively Parallel Simulator
   http://lammps.sandia.gov, Sandia National Laboratories
   Steve Plimpton, sjplimp@sandia.gov

   Copyright (2003) Sandia Corporation.  Under the terms of Contract
   DE-AC04-94AL85000 with Sandia Corporation, the U.S. Government retains
   certain rights in this software.  This software is distributed under
   the GNU General Public License.

   See the README file in the top-level LAMMPS directory.
------------------------------------------------------------------------- */

/* ----------------------------------------------------------------------
   Contributing author (triclinic) : Pieter in 't Veld (SNL)
------------------------------------------------------------------------- */

#include "lmptype.h"
#include "mpi.h"
#include "math.h"
#include "string.h"
#include "stdio.h"
#include "stdlib.h"
#include "comm.h"
#include "universe.h"
#include "atom.h"
#include "atom_vec.h"
#include "force.h"
#include "pair.h"
#include "domain.h"
#include "neighbor.h"
#include "group.h"
#include "modify.h"
#include "fix.h"
#include "compute.h"
#include "output.h"
#include "dump.h"
#include "procmap.h"
#include "math_extra.h"
#include "error.h"
#include "memory.h"

#ifdef _OPENMP
#include "omp.h"
#endif

using namespace LAMMPS_NS;

#define BUFFACTOR 1.5
#define BUFMIN 1000
#define BUFEXTRA 1000
#define BIG 1.0e20

enum{SINGLE,MULTI};
enum{MULTIPLE};                   // same as in ProcMap
enum{ONELEVEL,TWOLEVEL,NUMA,CUSTOM};
enum{CART,CARTREORDER,XYZ};

/* ----------------------------------------------------------------------
   setup MPI and allocate buffer space
------------------------------------------------------------------------- */

Comm::Comm(LAMMPS *lmp) : Pointers(lmp)
{
  MPI_Comm_rank(world,&me);
  MPI_Comm_size(world,&nprocs);

  user_procgrid[0] = user_procgrid[1] = user_procgrid[2] = 0;
  coregrid[0] = coregrid[1] = coregrid[2] = 1;
  gridflag = ONELEVEL;
  mapflag = CART;
  customfile = NULL;
  recv_from_partition = send_to_partition = -1;
  otherflag = 0;
  outfile = NULL;

  grid2proc = NULL;

  bordergroup = 0;
  style = SINGLE;
  uniform = 1;
  xsplit = ysplit = zsplit = NULL;
  multilo = multihi = NULL;
  cutghostmulti = NULL;
  cutghostuser = 0.0;
  ghost_velocity = 0;

  // use of OpenMP threads
  // query OpenMP for number of threads/process set by user at run-time
  // need to be in a parallel area for this operation

  nthreads = 1;
#ifdef _OPENMP
#pragma omp parallel default(shared)
  {
#pragma omp master
    { nthreads = omp_get_num_threads(); }
  }
  if (me == 0) {
    if (screen)
      fprintf(screen,"  using %d OpenMP thread(s) per MPI task\n",nthreads);
    if (logfile)
      fprintf(logfile,"  using %d OpenMP thread(s) per MPI task\n",nthreads);
  }
#endif

  // initialize comm buffers & exchange memory

  maxsend = BUFMIN;
  memory->create(buf_send,maxsend+BUFEXTRA,"comm:buf_send");
  maxrecv = BUFMIN;
  memory->create(buf_recv,maxrecv,"comm:buf_recv");

  maxswap = 6;
  allocate_swap(maxswap);

  sendlist = (int **) memory->smalloc(maxswap*sizeof(int *),"comm:sendlist");
  memory->create(maxsendlist,maxswap,"comm:maxsendlist");
  for (int i = 0; i < maxswap; i++) {
    maxsendlist[i] = BUFMIN;
    memory->create(sendlist[i],BUFMIN,"comm:sendlist[i]");
  }
}

/* ---------------------------------------------------------------------- */

Comm::~Comm()
{
  memory->destroy(xsplit);
  memory->destroy(ysplit);
  memory->destroy(zsplit);

  delete [] customfile;
  delete [] outfile;

  memory->destroy(grid2proc);

  free_swap();
  if (style == MULTI) {
    free_multi();
    memory->destroy(cutghostmulti);
  }

  if (sendlist) for (int i = 0; i < maxswap; i++) memory->destroy(sendlist[i]);
  memory->sfree(sendlist);
  memory->destroy(maxsendlist);

  memory->destroy(buf_send);
  memory->destroy(buf_recv);
}

/* ----------------------------------------------------------------------
   create 3d grid of procs based on Nprocs and box size & shape
   map processors to grid, setup xyz split for a uniform grid
------------------------------------------------------------------------- */

void Comm::set_proc_grid()
{
  // recv 3d proc grid of another partition if my 3d grid depends on it

  if (recv_from_partition >= 0) {
    MPI_Status status;
    if (me == 0) {
      MPI_Recv(other_procgrid,3,MPI_INT,
               universe->root_proc[recv_from_partition],0,
               universe->uworld,&status);
      MPI_Recv(other_coregrid,3,MPI_INT,
               universe->root_proc[recv_from_partition],0,
               universe->uworld,&status);
    }
    MPI_Bcast(other_procgrid,3,MPI_INT,0,world);
    MPI_Bcast(other_coregrid,3,MPI_INT,0,world);
  }

  // create ProcMap class to create 3d grid and map procs to it

  ProcMap *pmap = new ProcMap(lmp);

  // create 3d grid of processors
  // produces procgrid and coregrid (if relevant)

  if (gridflag == ONELEVEL) {
    pmap->onelevel_grid(nprocs,user_procgrid,procgrid,
                        otherflag,other_style,other_procgrid,other_coregrid);

  } else if (gridflag == TWOLEVEL) {
    pmap->twolevel_grid(nprocs,user_procgrid,procgrid,
                        ncores,user_coregrid,coregrid,
                        otherflag,other_style,other_procgrid,other_coregrid);

  } else if (gridflag == NUMA) {
    pmap->numa_grid(nprocs,user_procgrid,procgrid,coregrid);

  } else if (gridflag == CUSTOM) {
    pmap->custom_grid(customfile,nprocs,user_procgrid,procgrid);
  }

  // error check on procgrid
  // should not be necessary due to ProcMap

  if (procgrid[0]*procgrid[1]*procgrid[2] != nprocs)
    error->all(FLERR,"Bad grid of processors");
  if (domain->dimension == 2 && procgrid[2] != 1)
    error->all(FLERR,"Processor count in z must be 1 for 2d simulation");

  // grid2proc[i][j][k] = proc that owns i,j,k location in 3d grid

  if (grid2proc) memory->destroy(grid2proc);
  memory->create(grid2proc,procgrid[0],procgrid[1],procgrid[2],
                 "comm:grid2proc");

  // map processor IDs to 3d processor grid
  // produces myloc, procneigh, grid2proc

  if (gridflag == ONELEVEL) {
    if (mapflag == CART)
      pmap->cart_map(0,procgrid,myloc,procneigh,grid2proc);
    else if (mapflag == CARTREORDER)
      pmap->cart_map(1,procgrid,myloc,procneigh,grid2proc);
    else if (mapflag == XYZ)
      pmap->xyz_map(xyz,procgrid,myloc,procneigh,grid2proc);

  } else if (gridflag == TWOLEVEL) {
    if (mapflag == CART)
      pmap->cart_map(0,procgrid,ncores,coregrid,myloc,procneigh,grid2proc);
    else if (mapflag == CARTREORDER)
      pmap->cart_map(1,procgrid,ncores,coregrid,myloc,procneigh,grid2proc);
    else if (mapflag == XYZ)
      pmap->xyz_map(xyz,procgrid,ncores,coregrid,myloc,procneigh,grid2proc);

  } else if (gridflag == NUMA) {
    pmap->numa_map(0,coregrid,myloc,procneigh,grid2proc);

  } else if (gridflag == CUSTOM) {
    pmap->custom_map(procgrid,myloc,procneigh,grid2proc);
  }

  // print 3d grid info to screen and logfile

  if (me == 0) {
    if (screen) {
      fprintf(screen,"  %d by %d by %d MPI processor grid\n",
              procgrid[0],procgrid[1],procgrid[2]);
      if (gridflag == NUMA || gridflag == TWOLEVEL)
        fprintf(screen,"  %d by %d by %d core grid within node\n",
                coregrid[0],coregrid[1],coregrid[2]);
    }
    if (logfile) {
      fprintf(logfile,"  %d by %d by %d MPI processor grid\n",
              procgrid[0],procgrid[1],procgrid[2]);
      if (gridflag == NUMA || gridflag == TWOLEVEL)
        fprintf(logfile,"  %d by %d by %d core grid within node\n",
                coregrid[0],coregrid[1],coregrid[2]);
    }
  }

  // print 3d grid details to outfile

  if (outfile) pmap->output(outfile,procgrid,grid2proc);

  // free ProcMap class

  delete pmap;

  // set xsplit,ysplit,zsplit for uniform spacings

  memory->destroy(xsplit);
  memory->destroy(ysplit);
  memory->destroy(zsplit);

  memory->create(xsplit,procgrid[0]+1,"comm:xsplit");
  memory->create(ysplit,procgrid[1]+1,"comm:ysplit");
  memory->create(zsplit,procgrid[2]+1,"comm:zsplit");

  for (int i = 0; i < procgrid[0]; i++) xsplit[i] = i * 1.0/procgrid[0];
  for (int i = 0; i < procgrid[1]; i++) ysplit[i] = i * 1.0/procgrid[1];
  for (int i = 0; i < procgrid[2]; i++) zsplit[i] = i * 1.0/procgrid[2];

  xsplit[procgrid[0]] = ysplit[procgrid[1]] = zsplit[procgrid[2]] = 1.0;

  // set lamda box params after procs are assigned
  // only set once unless load-balancing occurs

  if (domain->triclinic) domain->set_lamda_box();

  // send my 3d proc grid to another partition if requested

  if (send_to_partition >= 0) {
    if (me == 0) {
      MPI_Send(procgrid,3,MPI_INT,
               universe->root_proc[send_to_partition],0,
               universe->uworld);
      MPI_Send(coregrid,3,MPI_INT,
               universe->root_proc[send_to_partition],0,
               universe->uworld);
    }
  }
}

/* ---------------------------------------------------------------------- */

void Comm::init()
{
  triclinic = domain->triclinic;
  map_style = atom->map_style;

  // comm_only = 1 if only x,f are exchanged in forward/reverse comm
  // comm_x_only = 0 if ghost_velocity since velocities are added

  comm_x_only = atom->avec->comm_x_only;
  comm_f_only = atom->avec->comm_f_only;
  if (ghost_velocity) comm_x_only = 0;

  // set per-atom sizes for forward/reverse/border comm
  // augment by velocity quantities if needed

  size_forward = atom->avec->size_forward;
  size_reverse = atom->avec->size_reverse;
  size_border = atom->avec->size_border;

  if (ghost_velocity) size_forward += atom->avec->size_velocity;
  if (ghost_velocity) size_border += atom->avec->size_velocity;

  // maxforward = # of datums in largest forward communication
  // maxreverse = # of datums in largest reverse communication
  // query pair,fix,compute,dump for their requirements
  // pair style can force reverse comm even if newton off

  maxforward = MAX(size_forward,size_border);
  maxreverse = size_reverse;

  if (force->pair) maxforward = MAX(maxforward,force->pair->comm_forward);
  if (force->pair) maxreverse = MAX(maxreverse,force->pair->comm_reverse);

  for (int i = 0; i < modify->nfix; i++) {
    maxforward = MAX(maxforward,modify->fix[i]->comm_forward);
    maxreverse = MAX(maxreverse,modify->fix[i]->comm_reverse);
  }

  for (int i = 0; i < modify->ncompute; i++) {
    maxforward = MAX(maxforward,modify->compute[i]->comm_forward);
    maxreverse = MAX(maxreverse,modify->compute[i]->comm_reverse);
  }

  for (int i = 0; i < output->ndump; i++) {
    maxforward = MAX(maxforward,output->dump[i]->comm_forward);
    maxreverse = MAX(maxreverse,output->dump[i]->comm_reverse);
  }

  if (force->newton == 0) maxreverse = 0;
  if (force->pair) maxreverse = MAX(maxreverse,force->pair->comm_reverse_off);

  // memory for multi-style communication

  if (style == MULTI && multilo == NULL) {
    allocate_multi(maxswap);
    memory->create(cutghostmulti,atom->ntypes+1,3,"comm:cutghostmulti");
  }
  if (style == SINGLE && multilo) {
    free_multi();
    memory->destroy(cutghostmulti);
  }
}

/* ----------------------------------------------------------------------
   setup spatial-decomposition communication patterns
   function of neighbor cutoff(s) & cutghostuser & current box size
   single style sets slab boundaries (slablo,slabhi) based on max cutoff
   multi style sets type-dependent slab boundaries (multilo,multihi)
------------------------------------------------------------------------- */

void Comm::setup()
{
  // cutghost[] = max distance at which ghost atoms need to be acquired
  // for orthogonal:
  //   cutghost is in box coords = neigh->cutghost in all 3 dims
  // for triclinic:
  //   neigh->cutghost = distance between tilted planes in box coords
  //   cutghost is in lamda coords = distance between those planes
  // for multi:
  //   cutghostmulti = same as cutghost, only for each atom type

  int i;
  int ntypes = atom->ntypes;
  double *prd,*sublo,*subhi;

  double cut = MAX(neighbor->cutneighmax,cutghostuser);

  if (triclinic == 0) {
    prd = domain->prd;
    sublo = domain->sublo;
    subhi = domain->subhi;
    cutghost[0] = cutghost[1] = cutghost[2] = cut;

    if (style == MULTI) {
      double *cuttype = neighbor->cuttype;
      for (i = 1; i <= ntypes; i++)
        cutghostmulti[i][0] = cutghostmulti[i][1] = cutghostmulti[i][2] =
          cuttype[i];
    }

  } else {
    prd = domain->prd_lamda;
    sublo = domain->sublo_lamda;
    subhi = domain->subhi_lamda;
    double *h_inv = domain->h_inv;
    double length0,length1,length2;
    length0 = sqrt(h_inv[0]*h_inv[0] + h_inv[5]*h_inv[5] + h_inv[4]*h_inv[4]);
    cutghost[0] = cut * length0;
    length1 = sqrt(h_inv[1]*h_inv[1] + h_inv[3]*h_inv[3]);
    cutghost[1] = cut * length1;
    length2 = h_inv[2];
    cutghost[2] = cut * length2;

    if (style == MULTI) {
      double *cuttype = neighbor->cuttype;
      for (i = 1; i <= ntypes; i++) {
        cutghostmulti[i][0] = cuttype[i] * length0;
        cutghostmulti[i][1] = cuttype[i] * length1;
        cutghostmulti[i][2] = cuttype[i] * length2;
      }
    }
  }

  // recvneed[idim][0/1] = # of procs away I recv atoms from, within cutghost
  //   0 = from left, 1 = from right
  //   do not cross non-periodic boundaries, need[2] = 0 for 2d
  // sendneed[idim][0/1] = # of procs away I send atoms to
  //   0 = to left, 1 = to right
  //   set equal to recvneed[idim][1/0] of neighbor proc
  // maxneed[idim] = max procs away any proc recvs atoms in either direction
  // uniform = 1 = uniform sized sub-domains:
  //   maxneed is directly computable from sub-domain size
  //     limit to procgrid-1 for non-PBC
  //   recvneed = maxneed except for procs near non-PBC
  //   sendneed = recvneed of neighbor on each side
  // uniform = 0 = non-uniform sized sub-domains:
  //   compute recvneed via updown() which accounts for non-PBC
  //   sendneed = recvneed of neighbor on each side
  //   maxneed via Allreduce() of recvneed

  int *periodicity = domain->periodicity;
  int left,right;

  if (uniform) {
    maxneed[0] = static_cast<int> (cutghost[0] * procgrid[0] / prd[0]) + 1;
    maxneed[1] = static_cast<int> (cutghost[1] * procgrid[1] / prd[1]) + 1;
    maxneed[2] = static_cast<int> (cutghost[2] * procgrid[2] / prd[2]) + 1;
    if (domain->dimension == 2) maxneed[2] = 0;
    if (!periodicity[0]) maxneed[0] = MIN(maxneed[0],procgrid[0]-1);
    if (!periodicity[1]) maxneed[1] = MIN(maxneed[1],procgrid[1]-1);
    if (!periodicity[2]) maxneed[2] = MIN(maxneed[2],procgrid[2]-1);

    if (!periodicity[0]) {
      recvneed[0][0] = MIN(maxneed[0],myloc[0]);
      recvneed[0][1] = MIN(maxneed[0],procgrid[0]-myloc[0]-1);
      left = myloc[0] - 1;
      if (left < 0) left = procgrid[0] - 1;
      sendneed[0][0] = MIN(maxneed[0],procgrid[0]-left-1);
      right = myloc[0] + 1;
      if (right == procgrid[0]) right = 0;
      sendneed[0][1] = MIN(maxneed[0],right);
    } else recvneed[0][0] = recvneed[0][1] =
             sendneed[0][0] = sendneed[0][1] = maxneed[0];

    if (!periodicity[1]) {
      recvneed[1][0] = MIN(maxneed[1],myloc[1]);
      recvneed[1][1] = MIN(maxneed[1],procgrid[1]-myloc[1]-1);
      left = myloc[1] - 1;
      if (left < 0) left = procgrid[1] - 1;
      sendneed[1][0] = MIN(maxneed[1],procgrid[1]-left-1);
      right = myloc[1] + 1;
      if (right == procgrid[1]) right = 0;
      sendneed[1][1] = MIN(maxneed[1],right);
    } else recvneed[1][0] = recvneed[1][1] =
             sendneed[1][0] = sendneed[1][1] = maxneed[1];

    if (!periodicity[2]) {
      recvneed[2][0] = MIN(maxneed[2],myloc[2]);
      recvneed[2][1] = MIN(maxneed[2],procgrid[2]-myloc[2]-1);
      left = myloc[2] - 1;
      if (left < 0) left = procgrid[2] - 1;
      sendneed[2][0] = MIN(maxneed[2],procgrid[2]-left-1);
      right = myloc[2] + 1;
      if (right == procgrid[2]) right = 0;
      sendneed[2][1] = MIN(maxneed[2],right);
    } else recvneed[2][0] = recvneed[2][1] =
             sendneed[2][0] = sendneed[2][1] = maxneed[2];

  } else {
    recvneed[0][0] = updown(0,0,myloc[0],prd[0],periodicity[0],xsplit);
    recvneed[0][1] = updown(0,1,myloc[0],prd[0],periodicity[0],xsplit);
    left = myloc[0] - 1;
    if (left < 0) left = procgrid[0] - 1;
    sendneed[0][0] = updown(0,1,left,prd[0],periodicity[0],xsplit);
    right = myloc[0] + 1;
    if (right == procgrid[0]) right = 0;
    sendneed[0][1] = updown(0,0,right,prd[0],periodicity[0],xsplit);

    recvneed[1][0] = updown(1,0,myloc[1],prd[1],periodicity[1],ysplit);
    recvneed[1][1] = updown(1,1,myloc[1],prd[1],periodicity[1],ysplit);
    left = myloc[1] - 1;
    if (left < 0) left = procgrid[1] - 1;
    sendneed[1][0] = updown(1,1,left,prd[1],periodicity[1],ysplit);
    right = myloc[1] + 1;
    if (right == procgrid[1]) right = 0;
    sendneed[1][1] = updown(1,0,right,prd[1],periodicity[1],ysplit);

    if (domain->dimension == 3) {
      recvneed[2][0] = updown(2,0,myloc[2],prd[2],periodicity[2],zsplit);
      recvneed[2][1] = updown(2,1,myloc[2],prd[2],periodicity[2],zsplit);
      left = myloc[2] - 1;
      if (left < 0) left = procgrid[2] - 1;
      sendneed[2][0] = updown(2,1,left,prd[2],periodicity[2],zsplit);
      right = myloc[2] + 1;
      if (right == procgrid[2]) right = 0;
      sendneed[2][1] = updown(2,0,right,prd[2],periodicity[2],zsplit);
    } else recvneed[2][0] = recvneed[2][1] =
             sendneed[2][0] = sendneed[2][1] = 0;

    int all[6];
    MPI_Allreduce(&recvneed[0][0],all,6,MPI_INT,MPI_MAX,world);
    maxneed[0] = MAX(all[0],all[1]);
    maxneed[1] = MAX(all[2],all[3]);
    maxneed[2] = MAX(all[4],all[5]);
  }

  // allocate comm memory

  nswap = 2 * (maxneed[0]+maxneed[1]+maxneed[2]);
  if (nswap > maxswap) grow_swap(nswap);

  // setup parameters for each exchange:
  // sendproc = proc to send to at each swap
  // recvproc = proc to recv from at each swap
  // for style SINGLE:
  //   slablo/slabhi = boundaries for slab of atoms to send at each swap
  //   use -BIG/midpt/BIG to insure all atoms included even if round-off occurs
  //   if round-off, atoms recvd across PBC can be < or > than subbox boundary
  //   note that borders() only loops over subset of atoms during each swap
  //   treat all as PBC here, non-PBC is handled in borders() via r/s need[][]
  // for style MULTI:
  //   multilo/multihi is same, with slablo/slabhi for each atom type
  // pbc_flag: 0 = nothing across a boundary, 1 = something across a boundary
  // pbc = -1/0/1 for PBC factor in each of 3/6 orthogonal/triclinic dirs
  // for triclinic, slablo/hi and pbc_border will be used in lamda (0-1) coords
  // 1st part of if statement is sending to the west/south/down
  // 2nd part of if statement is sending to the east/north/up

  int dim,ineed;

  int iswap = 0;
  for (dim = 0; dim < 3; dim++) {
    for (ineed = 0; ineed < 2*maxneed[dim]; ineed++) {
      pbc_flag[iswap] = 0;
      pbc[iswap][0] = pbc[iswap][1] = pbc[iswap][2] =
        pbc[iswap][3] = pbc[iswap][4] = pbc[iswap][5] = 0;

      if (ineed % 2 == 0) {
        sendproc[iswap] = procneigh[dim][0];
        recvproc[iswap] = procneigh[dim][1];
        if (style == SINGLE) {
          if (ineed < 2) slablo[iswap] = -BIG;
          else slablo[iswap] = 0.5 * (sublo[dim] + subhi[dim]);
          slabhi[iswap] = sublo[dim] + cutghost[dim];
        } else {
          for (i = 1; i <= ntypes; i++) {
            if (ineed < 2) multilo[iswap][i] = -BIG;
            else multilo[iswap][i] = 0.5 * (sublo[dim] + subhi[dim]);
            multihi[iswap][i] = sublo[dim] + cutghostmulti[i][dim];
          }
        }
        if (myloc[dim] == 0) {
          pbc_flag[iswap] = 1;
          pbc[iswap][dim] = 1;
          if (triclinic) {
            if (dim == 1) pbc[iswap][5] = 1;
            else if (dim == 2) pbc[iswap][4] = pbc[iswap][3] = 1;
          }
        }

      } else {
        sendproc[iswap] = procneigh[dim][1];
        recvproc[iswap] = procneigh[dim][0];
        if (style == SINGLE) {
          slablo[iswap] = subhi[dim] - cutghost[dim];
          if (ineed < 2) slabhi[iswap] = BIG;
          else slabhi[iswap] = 0.5 * (sublo[dim] + subhi[dim]);
        } else {
          for (i = 1; i <= ntypes; i++) {
            multilo[iswap][i] = subhi[dim] - cutghostmulti[i][dim];
            if (ineed < 2) multihi[iswap][i] = BIG;
            else multihi[iswap][i] = 0.5 * (sublo[dim] + subhi[dim]);
          }
        }
        if (myloc[dim] == procgrid[dim]-1) {
          pbc_flag[iswap] = 1;
          pbc[iswap][dim] = -1;
          if (triclinic) {
            if (dim == 1) pbc[iswap][5] = -1;
            else if (dim == 2) pbc[iswap][4] = pbc[iswap][3] = -1;
          }
        }
      }

      iswap++;
    }
  }
}

/* ----------------------------------------------------------------------
   walk up/down the extent of nearby processors in dim and dir
   loc = myloc of proc to start at
   dir = 0/1 = walk to left/right
   do not cross non-periodic boundaries
   is not called for z dim in 2d
   return how many procs away are needed to encompass cutghost away from loc
------------------------------------------------------------------------- */

int Comm::updown(int dim, int dir, int loc,
                 double prd, int periodicity, double *split)
{
  int index,count;
  double frac,delta;

  if (dir == 0) {
    frac = cutghost[dim]/prd;
    index = loc - 1;
    delta = 0.0;
    count = 0;
    while (delta < frac) {
      if (index < 0) {
        if (!periodicity) break;
        index = procgrid[dim] - 1;
      }
      count++;
      delta += split[index+1] - split[index];
      index--;
    }

  } else {
    frac = cutghost[dim]/prd;
    index = loc + 1;
    delta = 0.0;
    count = 0;
    while (delta < frac) {
      if (index >= procgrid[dim]) {
        if (!periodicity) break;
        index = 0;
      }
      count++;
      delta += split[index+1] - split[index];
      index++;
    }
  }

  return count;
}

/* ----------------------------------------------------------------------
   forward communication of atom coords every timestep
   other per-atom attributes may also be sent via pack/unpack routines
------------------------------------------------------------------------- */

void Comm::forward_comm(int dummy)
{
  int n;
  MPI_Request request;
  MPI_Status status;
  AtomVec *avec = atom->avec;
  double **x = atom->x;
  double *buf;

  // exchange data with another proc
  // if other proc is self, just copy
  // if comm_x_only set, exchange or copy directly to x, don't unpack

  for (int iswap = 0; iswap < nswap; iswap++) {
    if (sendproc[iswap] != me) {
      if (comm_x_only) {
        if (size_forward_recv[iswap]) buf = x[firstrecv[iswap]];
        else buf = NULL;
        if (size_forward_recv[iswap])
          MPI_Irecv(buf,size_forward_recv[iswap],MPI_DOUBLE,
                    recvproc[iswap],0,world,&request);
        n = avec->pack_comm(sendnum[iswap],sendlist[iswap],
                            buf_send,pbc_flag[iswap],pbc[iswap]);
        if (n) MPI_Send(buf_send,n,MPI_DOUBLE,sendproc[iswap],0,world);
        if (size_forward_recv[iswap]) MPI_Wait(&request,&status);
      } else if (ghost_velocity) {
        if (size_forward_recv[iswap])
          MPI_Irecv(buf_recv,size_forward_recv[iswap],MPI_DOUBLE,
                    recvproc[iswap],0,world,&request);
        n = avec->pack_comm_vel(sendnum[iswap],sendlist[iswap],
                                buf_send,pbc_flag[iswap],pbc[iswap]);
        if (n) MPI_Send(buf_send,n,MPI_DOUBLE,sendproc[iswap],0,world);
        if (size_forward_recv[iswap]) MPI_Wait(&request,&status);
        avec->unpack_comm_vel(recvnum[iswap],firstrecv[iswap],buf_recv);
      } else {
        if (size_forward_recv[iswap])
          MPI_Irecv(buf_recv,size_forward_recv[iswap],MPI_DOUBLE,
                    recvproc[iswap],0,world,&request);
        n = avec->pack_comm(sendnum[iswap],sendlist[iswap],
                            buf_send,pbc_flag[iswap],pbc[iswap]);
        if (n) MPI_Send(buf_send,n,MPI_DOUBLE,sendproc[iswap],0,world);
        if (size_forward_recv[iswap]) MPI_Wait(&request,&status);
        avec->unpack_comm(recvnum[iswap],firstrecv[iswap],buf_recv);
      }

    } else {
      if (comm_x_only) {
        if (sendnum[iswap])
          n = avec->pack_comm(sendnum[iswap],sendlist[iswap],
                              x[firstrecv[iswap]],pbc_flag[iswap],
                              pbc[iswap]);
      } else if (ghost_velocity) {
        n = avec->pack_comm_vel(sendnum[iswap],sendlist[iswap],
                                buf_send,pbc_flag[iswap],pbc[iswap]);
        avec->unpack_comm_vel(recvnum[iswap],firstrecv[iswap],buf_send);
      } else {
        n = avec->pack_comm(sendnum[iswap],sendlist[iswap],
                            buf_send,pbc_flag[iswap],pbc[iswap]);
        avec->unpack_comm(recvnum[iswap],firstrecv[iswap],buf_send);
      }
    }
  }
}

/* ----------------------------------------------------------------------
   reverse communication of forces on atoms every timestep
   other per-atom attributes may also be sent via pack/unpack routines
------------------------------------------------------------------------- */

void Comm::reverse_comm()
{
  int n;
  MPI_Request request;
  MPI_Status status;
  AtomVec *avec = atom->avec;
  double **f = atom->f;
  double *buf;

  // exchange data with another proc
  // if other proc is self, just copy
  // if comm_f_only set, exchange or copy directly from f, don't pack

  for (int iswap = nswap-1; iswap >= 0; iswap--) {
    if (sendproc[iswap] != me) {
      if (comm_f_only) {
        if (size_reverse_recv[iswap])
          MPI_Irecv(buf_recv,size_reverse_recv[iswap],MPI_DOUBLE,
                    sendproc[iswap],0,world,&request);
        if (size_reverse_send[iswap]) buf = f[firstrecv[iswap]];
        else buf = NULL;
        if (size_reverse_send[iswap])
          MPI_Send(buf,size_reverse_send[iswap],MPI_DOUBLE,
                   recvproc[iswap],0,world);
        if (size_reverse_recv[iswap]) MPI_Wait(&request,&status);
      } else {
        if (size_reverse_recv[iswap])
          MPI_Irecv(buf_recv,size_reverse_recv[iswap],MPI_DOUBLE,
                    sendproc[iswap],0,world,&request);
        n = avec->pack_reverse(recvnum[iswap],firstrecv[iswap],buf_send);
        if (n) MPI_Send(buf_send,n,MPI_DOUBLE,recvproc[iswap],0,world);
        if (size_reverse_recv[iswap]) MPI_Wait(&request,&status);
      }
      avec->unpack_reverse(sendnum[iswap],sendlist[iswap],buf_recv);

    } else {
      if (comm_f_only) {
        if (sendnum[iswap])
            avec->unpack_reverse(sendnum[iswap],sendlist[iswap],
                                f[firstrecv[iswap]]);
      } else {
        n = avec->pack_reverse(recvnum[iswap],firstrecv[iswap],buf_send);
        avec->unpack_reverse(sendnum[iswap],sendlist[iswap],buf_send);
      }
    }
  }
}

/* ----------------------------------------------------------------------
   exchange: move atoms to correct processors
   atoms exchanged with all 6 stencil neighbors
   send out atoms that have left my box, receive ones entering my box
   atoms will be lost if not inside some proc's box
     can happen if atom moves outside of non-periodic bounary
     or if atom moves more than one proc away
   this routine called before every reneighboring
   for triclinic, atoms must be in lamda coords (0-1) before exchange is called
------------------------------------------------------------------------- */

void Comm::exchange()
{
  int i,m,nsend,nrecv,nrecv1,nrecv2,nlocal;
  double lo,hi,value;
  double **x;
  double *sublo,*subhi,*buf;
  MPI_Request request;
  MPI_Status status;
  AtomVec *avec = atom->avec;

  // clear global->local map for owned and ghost atoms
  // b/c atoms migrate to new procs in exchange() and
  // new ghosts are created in borders()
  // map_set() is done at end of borders()

  if (map_style) atom->map_clear();

  // subbox bounds for orthogonal or triclinic

  if (triclinic == 0) {
    sublo = domain->sublo;
    subhi = domain->subhi;
  } else {
    sublo = domain->sublo_lamda;
    subhi = domain->subhi_lamda;
  }

  // loop over dimensions

  for (int dim = 0; dim < 3; dim++) {

    // fill buffer with atoms leaving my box, using < and >=
    // when atom is deleted, fill it in with last atom

    x = atom->x;
    lo = sublo[dim];
    hi = subhi[dim];
    nlocal = atom->nlocal;
    i = nsend = 0;

    while (i < nlocal) {
      if (x[i][dim] < lo || x[i][dim] >= hi) {
<<<<<<< HEAD
	if (nsend >= maxsend) grow_send(nsend,1);
	nsend += avec->pack_exchange(i,&buf_send[nsend]);
	avec->copy(nlocal-1,i,1);
	nlocal--;
=======
        if (nsend > maxsend) grow_send(nsend,1);
        nsend += avec->pack_exchange(i,&buf_send[nsend]);
        avec->copy(nlocal-1,i,1);
        nlocal--;
>>>>>>> 2b3c09d3
      } else i++;
    }
    atom->nlocal = nlocal;

    // send/recv atoms in both directions
    // if 1 proc in dimension, no send/recv, set recv buf to send buf
    // if 2 procs in dimension, single send/recv
    // if more than 2 procs in dimension, send/recv to both neighbors

    if (procgrid[dim] == 1) {
      nrecv = nsend;
      buf = buf_send;

    } else {
      MPI_Sendrecv(&nsend,1,MPI_INT,procneigh[dim][0],0,
                   &nrecv1,1,MPI_INT,procneigh[dim][1],0,world,&status);
      nrecv = nrecv1;
      if (procgrid[dim] > 2) {
        MPI_Sendrecv(&nsend,1,MPI_INT,procneigh[dim][1],0,
                     &nrecv2,1,MPI_INT,procneigh[dim][0],0,world,&status);
        nrecv += nrecv2;
      }
<<<<<<< HEAD
      if (nrecv >= maxrecv) grow_recv(nrecv);
      
=======
      if (nrecv > maxrecv) grow_recv(nrecv);

>>>>>>> 2b3c09d3
      MPI_Irecv(buf_recv,nrecv1,MPI_DOUBLE,procneigh[dim][1],0,
                world,&request);
      MPI_Send(buf_send,nsend,MPI_DOUBLE,procneigh[dim][0],0,world);
      MPI_Wait(&request,&status);

      if (procgrid[dim] > 2) {
        MPI_Irecv(&buf_recv[nrecv1],nrecv2,MPI_DOUBLE,procneigh[dim][0],0,
                  world,&request);
        MPI_Send(buf_send,nsend,MPI_DOUBLE,procneigh[dim][1],0,world);
        MPI_Wait(&request,&status);
      }

      buf = buf_recv;
    }

    // check incoming atoms to see if they are in my box
    // if so, add to my list

    m = 0;
    while (m < nrecv) {
      value = buf[m+dim+1];
      if (value >= lo && value < hi) m += avec->unpack_exchange(&buf[m]);
      else m += static_cast<int> (buf[m]);
    }
  }

  if (atom->firstgroupname) atom->first_reorder();
}

/* ----------------------------------------------------------------------
   borders: list nearby atoms to send to neighboring procs at every timestep
   one list is created for every swap that will be made
   as list is made, actually do swaps
   this does equivalent of a communicate (so don't need to explicitly
     call communicate routine on reneighboring timestep)
   this routine is called before every reneighboring
   for triclinic, atoms must be in lamda coords (0-1) before borders is called
------------------------------------------------------------------------- */

void Comm::borders()
{
  int i,n,itype,iswap,dim,ineed,twoneed,smax,rmax;
  int nsend,nrecv,sendflag,nfirst,nlast,ngroup;
  double lo,hi;
  int *type;
  double **x;
  double *buf,*mlo,*mhi;
  MPI_Request request;
  MPI_Status status;
  AtomVec *avec = atom->avec;

  // clear old ghosts and any ghost bonus data internal to AtomVec

  atom->nghost = 0;
  atom->avec->clear_bonus();

  // do swaps over all 3 dimensions

  iswap = 0;
  smax = rmax = 0;

  for (dim = 0; dim < 3; dim++) {
    nlast = 0;
    twoneed = 2*maxneed[dim];
    for (ineed = 0; ineed < twoneed; ineed++) {

      // find atoms within slab boundaries lo/hi using <= and >=
      // check atoms between nfirst and nlast
      //   for first swaps in a dim, check owned and ghost
      //   for later swaps in a dim, only check newly arrived ghosts
      // store sent atom indices in list for use in future timesteps

      x = atom->x;
      if (style == SINGLE) {
        lo = slablo[iswap];
        hi = slabhi[iswap];
      } else {
        type = atom->type;
        mlo = multilo[iswap];
        mhi = multihi[iswap];
      }
      if (ineed % 2 == 0) {
        nfirst = nlast;
        nlast = atom->nlocal + atom->nghost;
      }

      nsend = 0;

      // sendflag = 0 if I do not send on this swap
      // sendneed test indicates receiver no longer requires data
      // e.g. due to non-PBC or non-uniform sub-domains

      if (ineed/2 >= sendneed[dim][ineed % 2]) sendflag = 0;
      else sendflag = 1;

      // find send atoms according to SINGLE vs MULTI
      // all atoms eligible versus atoms in bordergroup
      // only need to limit loop to bordergroup for first sends (ineed < 2)
      // on these sends, break loop in two: owned (in group) and ghost

      if (sendflag) {
        if (!bordergroup || ineed >= 2) {
          if (style == SINGLE) {
            for (i = nfirst; i < nlast; i++)
              if (x[i][dim] >= lo && x[i][dim] <= hi) {
                if (nsend == maxsendlist[iswap]) grow_list(iswap,nsend);
                sendlist[iswap][nsend++] = i;
              }
          } else {
            for (i = nfirst; i < nlast; i++) {
              itype = type[i];
              if (x[i][dim] >= mlo[itype] && x[i][dim] <= mhi[itype]) {
                if (nsend == maxsendlist[iswap]) grow_list(iswap,nsend);
                sendlist[iswap][nsend++] = i;
              }
            }
          }

        } else {
          if (style == SINGLE) {
            ngroup = atom->nfirst;
            for (i = 0; i < ngroup; i++)
              if (x[i][dim] >= lo && x[i][dim] <= hi) {
                if (nsend == maxsendlist[iswap]) grow_list(iswap,nsend);
                sendlist[iswap][nsend++] = i;
              }
            for (i = atom->nlocal; i < nlast; i++)
              if (x[i][dim] >= lo && x[i][dim] <= hi) {
                if (nsend == maxsendlist[iswap]) grow_list(iswap,nsend);
                sendlist[iswap][nsend++] = i;
              }
          } else {
            ngroup = atom->nfirst;
            for (i = 0; i < ngroup; i++) {
              itype = type[i];
              if (x[i][dim] >= mlo[itype] && x[i][dim] <= mhi[itype]) {
                if (nsend == maxsendlist[iswap]) grow_list(iswap,nsend);
                sendlist[iswap][nsend++] = i;
              }
            }
            for (i = atom->nlocal; i < nlast; i++) {
              itype = type[i];
              if (x[i][dim] >= mlo[itype] && x[i][dim] <= mhi[itype]) {
                if (nsend == maxsendlist[iswap]) grow_list(iswap,nsend);
                sendlist[iswap][nsend++] = i;
              }
            }
          }
        }
      }

      // pack up list of border atoms

<<<<<<< HEAD
      if (nsend*size_border >= maxsend)
	grow_send(nsend*size_border,0);
=======
      if (nsend*size_border > maxsend)
        grow_send(nsend*size_border,0);
>>>>>>> 2b3c09d3
      if (ghost_velocity)
        n = avec->pack_border_vel(nsend,sendlist[iswap],buf_send,
                                  pbc_flag[iswap],pbc[iswap]);
      else
        n = avec->pack_border(nsend,sendlist[iswap],buf_send,
                              pbc_flag[iswap],pbc[iswap]);

      // swap atoms with other proc
      // no MPI calls except SendRecv if nsend/nrecv = 0
      // put incoming ghosts at end of my atom arrays
      // if swapping with self, simply copy, no messages

      if (sendproc[iswap] != me) {
        MPI_Sendrecv(&nsend,1,MPI_INT,sendproc[iswap],0,
                     &nrecv,1,MPI_INT,recvproc[iswap],0,world,&status);
        if (nrecv*size_border > maxrecv) grow_recv(nrecv*size_border);
        if (nrecv) MPI_Irecv(buf_recv,nrecv*size_border,MPI_DOUBLE,
                             recvproc[iswap],0,world,&request);
        if (n) MPI_Send(buf_send,n,MPI_DOUBLE,sendproc[iswap],0,world);
        if (nrecv) MPI_Wait(&request,&status);
        buf = buf_recv;
      } else {
        nrecv = nsend;
        buf = buf_send;
      }

      // unpack buffer

      if (ghost_velocity)
        avec->unpack_border_vel(nrecv,atom->nlocal+atom->nghost,buf);
      else
        avec->unpack_border(nrecv,atom->nlocal+atom->nghost,buf);

      // set all pointers & counters

      smax = MAX(smax,nsend);
      rmax = MAX(rmax,nrecv);
      sendnum[iswap] = nsend;
      recvnum[iswap] = nrecv;
      size_forward_recv[iswap] = nrecv*size_forward;
      size_reverse_send[iswap] = nrecv*size_reverse;
      size_reverse_recv[iswap] = nsend*size_reverse;
      firstrecv[iswap] = atom->nlocal + atom->nghost;
      atom->nghost += nrecv;
      iswap++;
    }
  }

  // insure send/recv buffers are long enough for all forward & reverse comm

  int max = MAX(maxforward*smax,maxreverse*rmax);
  if (max >= maxsend) grow_send(max,0);
  max = MAX(maxforward*rmax,maxreverse*smax);
  if (max >= maxrecv) grow_recv(max);

  // reset global->local map

  if (map_style) atom->map_set();
}

/* ----------------------------------------------------------------------
   forward communication invoked by a Pair
------------------------------------------------------------------------- */

void Comm::forward_comm_pair(Pair *pair)
{
  int iswap,n;
  double *buf;
  MPI_Request request;
  MPI_Status status;

  for (iswap = 0; iswap < nswap; iswap++) {

    // pack buffer

    n = pair->pack_comm(sendnum[iswap],sendlist[iswap],
                        buf_send,pbc_flag[iswap],pbc[iswap]);

    // exchange with another proc
    // if self, set recv buffer to send buffer

    if (sendproc[iswap] != me) {
      if (recvnum[iswap])
        MPI_Irecv(buf_recv,n*recvnum[iswap],MPI_DOUBLE,recvproc[iswap],0,
                  world,&request);
      if (sendnum[iswap])
        MPI_Send(buf_send,n*sendnum[iswap],MPI_DOUBLE,sendproc[iswap],0,world);
      if (recvnum[iswap]) MPI_Wait(&request,&status);
      buf = buf_recv;
    } else buf = buf_send;

    // unpack buffer

    pair->unpack_comm(recvnum[iswap],firstrecv[iswap],buf);
  }
}

/* ----------------------------------------------------------------------
   reverse communication invoked by a Pair
------------------------------------------------------------------------- */

void Comm::reverse_comm_pair(Pair *pair)
{
  int iswap,n;
  double *buf;
  MPI_Request request;
  MPI_Status status;

  for (iswap = nswap-1; iswap >= 0; iswap--) {

    // pack buffer

    n = pair->pack_reverse_comm(recvnum[iswap],firstrecv[iswap],buf_send);

    // exchange with another proc
    // if self, set recv buffer to send buffer

    if (sendproc[iswap] != me) {
      if (sendnum[iswap])
        MPI_Irecv(buf_recv,n*sendnum[iswap],MPI_DOUBLE,sendproc[iswap],0,
                  world,&request);
      if (recvnum[iswap])
        MPI_Send(buf_send,n*recvnum[iswap],MPI_DOUBLE,recvproc[iswap],0,world);
      if (sendnum[iswap]) MPI_Wait(&request,&status);
      buf = buf_recv;
    } else buf = buf_send;

    // unpack buffer

    pair->unpack_reverse_comm(sendnum[iswap],sendlist[iswap],buf);
  }
}

/* ----------------------------------------------------------------------
   forward communication invoked by a Fix
------------------------------------------------------------------------- */

void Comm::forward_comm_fix(Fix *fix)
{
  int iswap,n;
  double *buf;
  MPI_Request request;
  MPI_Status status;

  for (iswap = 0; iswap < nswap; iswap++) {

    // pack buffer

    n = fix->pack_comm(sendnum[iswap],sendlist[iswap],
                       buf_send,pbc_flag[iswap],pbc[iswap]);

    // exchange with another proc
    // if self, set recv buffer to send buffer

    if (sendproc[iswap] != me) {
      if (recvnum[iswap])
        MPI_Irecv(buf_recv,n*recvnum[iswap],MPI_DOUBLE,recvproc[iswap],0,
                  world,&request);
      if (sendnum[iswap])
        MPI_Send(buf_send,n*sendnum[iswap],MPI_DOUBLE,sendproc[iswap],0,world);
      if (recvnum[iswap]) MPI_Wait(&request,&status);
      buf = buf_recv;
    } else buf = buf_send;

    // unpack buffer

    fix->unpack_comm(recvnum[iswap],firstrecv[iswap],buf);
  }
}

/* ----------------------------------------------------------------------
   reverse communication invoked by a Fix
------------------------------------------------------------------------- */

void Comm::reverse_comm_fix(Fix *fix)
{
  int iswap,n;
  double *buf;
  MPI_Request request;
  MPI_Status status;

  for (iswap = nswap-1; iswap >= 0; iswap--) {

    // pack buffer

    n = fix->pack_reverse_comm(recvnum[iswap],firstrecv[iswap],buf_send);

    // exchange with another proc
    // if self, set recv buffer to send buffer

    if (sendproc[iswap] != me) {
      if (sendnum[iswap])
        MPI_Irecv(buf_recv,n*sendnum[iswap],MPI_DOUBLE,sendproc[iswap],0,
                  world,&request);
      if (recvnum[iswap])
        MPI_Send(buf_send,n*recvnum[iswap],MPI_DOUBLE,recvproc[iswap],0,world);
      if (sendnum[iswap]) MPI_Wait(&request,&status);
      buf = buf_recv;
    } else buf = buf_send;

    // unpack buffer

    fix->unpack_reverse_comm(sendnum[iswap],sendlist[iswap],buf);
  }
}

/* ----------------------------------------------------------------------
   forward communication invoked by a Compute
------------------------------------------------------------------------- */

void Comm::forward_comm_compute(Compute *compute)
{
  int iswap,n;
  double *buf;
  MPI_Request request;
  MPI_Status status;

  for (iswap = 0; iswap < nswap; iswap++) {

    // pack buffer

    n = compute->pack_comm(sendnum[iswap],sendlist[iswap],
                           buf_send,pbc_flag[iswap],pbc[iswap]);

    // exchange with another proc
    // if self, set recv buffer to send buffer

    if (sendproc[iswap] != me) {
      if (recvnum[iswap])
        MPI_Irecv(buf_recv,n*recvnum[iswap],MPI_DOUBLE,recvproc[iswap],0,
                  world,&request);
      if (sendnum[iswap])
        MPI_Send(buf_send,n*sendnum[iswap],MPI_DOUBLE,sendproc[iswap],0,world);
      if (recvnum[iswap]) MPI_Wait(&request,&status);
      buf = buf_recv;
    } else buf = buf_send;

    // unpack buffer

    compute->unpack_comm(recvnum[iswap],firstrecv[iswap],buf);
  }
}

/* ----------------------------------------------------------------------
   reverse communication invoked by a Compute
------------------------------------------------------------------------- */

void Comm::reverse_comm_compute(Compute *compute)
{
  int iswap,n;
  double *buf;
  MPI_Request request;
  MPI_Status status;

  for (iswap = nswap-1; iswap >= 0; iswap--) {

    // pack buffer

    n = compute->pack_reverse_comm(recvnum[iswap],firstrecv[iswap],buf_send);

    // exchange with another proc
    // if self, set recv buffer to send buffer

    if (sendproc[iswap] != me) {
      if (sendnum[iswap])
        MPI_Irecv(buf_recv,n*sendnum[iswap],MPI_DOUBLE,sendproc[iswap],0,
                  world,&request);
      if (recvnum[iswap])
        MPI_Send(buf_send,n*recvnum[iswap],MPI_DOUBLE,recvproc[iswap],0,world);
      if (sendnum[iswap]) MPI_Wait(&request,&status);
      buf = buf_recv;
    } else buf = buf_send;

    // unpack buffer

    compute->unpack_reverse_comm(sendnum[iswap],sendlist[iswap],buf);
  }
}

/* ----------------------------------------------------------------------
   forward communication invoked by a Dump
------------------------------------------------------------------------- */

void Comm::forward_comm_dump(Dump *dump)
{
  int iswap,n;
  double *buf;
  MPI_Request request;
  MPI_Status status;

  for (iswap = 0; iswap < nswap; iswap++) {

    // pack buffer

    n = dump->pack_comm(sendnum[iswap],sendlist[iswap],
                        buf_send,pbc_flag[iswap],pbc[iswap]);

    // exchange with another proc
    // if self, set recv buffer to send buffer

    if (sendproc[iswap] != me) {
      if (recvnum[iswap])
        MPI_Irecv(buf_recv,n*recvnum[iswap],MPI_DOUBLE,recvproc[iswap],0,
                  world,&request);
      if (sendnum[iswap])
        MPI_Send(buf_send,n*sendnum[iswap],MPI_DOUBLE,sendproc[iswap],0,world);
      if (recvnum[iswap]) MPI_Wait(&request,&status);
      buf = buf_recv;
    } else buf = buf_send;

    // unpack buffer

    dump->unpack_comm(recvnum[iswap],firstrecv[iswap],buf);
  }
}

/* ----------------------------------------------------------------------
   reverse communication invoked by a Dump
------------------------------------------------------------------------- */

void Comm::reverse_comm_dump(Dump *dump)
{
  int iswap,n;
  double *buf;
  MPI_Request request;
  MPI_Status status;

  for (iswap = nswap-1; iswap >= 0; iswap--) {

    // pack buffer

    n = dump->pack_reverse_comm(recvnum[iswap],firstrecv[iswap],buf_send);

    // exchange with another proc
    // if self, set recv buffer to send buffer

    if (sendproc[iswap] != me) {
      if (sendnum[iswap])
        MPI_Irecv(buf_recv,n*sendnum[iswap],MPI_DOUBLE,sendproc[iswap],0,
                  world,&request);
      if (recvnum[iswap])
        MPI_Send(buf_send,n*recvnum[iswap],MPI_DOUBLE,recvproc[iswap],0,world);
      if (sendnum[iswap]) MPI_Wait(&request,&status);
      buf = buf_recv;
    } else buf = buf_send;

    // unpack buffer

    dump->unpack_reverse_comm(sendnum[iswap],sendlist[iswap],buf);
  }
}

/* ----------------------------------------------------------------------
   realloc the size of the send buffer as needed with BUFFACTOR & BUFEXTRA
   if flag = 1, realloc
   if flag = 0, don't need to realloc with copy, just free/malloc
------------------------------------------------------------------------- */

void Comm::grow_send(int n, int flag)
{
  maxsend = static_cast<int> (BUFFACTOR * n);
  if (flag)
    memory->grow(buf_send,(maxsend+BUFEXTRA),"comm:buf_send");
  else {
    memory->destroy(buf_send);
    memory->create(buf_send,maxsend+BUFEXTRA,"comm:buf_send");
  }
}

/* ----------------------------------------------------------------------
   free/malloc the size of the recv buffer as needed with BUFFACTOR
------------------------------------------------------------------------- */

void Comm::grow_recv(int n)
{
  maxrecv = static_cast<int> (BUFFACTOR * n);
  memory->destroy(buf_recv);
  memory->create(buf_recv,maxrecv,"comm:buf_recv");
}

/* ----------------------------------------------------------------------
   realloc the size of the iswap sendlist as needed with BUFFACTOR
------------------------------------------------------------------------- */

void Comm::grow_list(int iswap, int n)
{
  maxsendlist[iswap] = static_cast<int> (BUFFACTOR * n);
  memory->grow(sendlist[iswap],maxsendlist[iswap],"comm:sendlist[iswap]");
}

/* ----------------------------------------------------------------------
   realloc the buffers needed for swaps
------------------------------------------------------------------------- */

void Comm::grow_swap(int n)
{
  free_swap();
  allocate_swap(n);
  if (style == MULTI) {
    free_multi();
    allocate_multi(n);
  }

  sendlist = (int **)
    memory->srealloc(sendlist,n*sizeof(int *),"comm:sendlist");
  memory->grow(maxsendlist,n,"comm:maxsendlist");
  for (int i = maxswap; i < n; i++) {
    maxsendlist[i] = BUFMIN;
    memory->create(sendlist[i],BUFMIN,"comm:sendlist[i]");
  }
  maxswap = n;
}

/* ----------------------------------------------------------------------
   allocation of swap info
------------------------------------------------------------------------- */

void Comm::allocate_swap(int n)
{
  memory->create(sendnum,n,"comm:sendnum");
  memory->create(recvnum,n,"comm:recvnum");
  memory->create(sendproc,n,"comm:sendproc");
  memory->create(recvproc,n,"comm:recvproc");
  memory->create(size_forward_recv,n,"comm:size");
  memory->create(size_reverse_send,n,"comm:size");
  memory->create(size_reverse_recv,n,"comm:size");
  memory->create(slablo,n,"comm:slablo");
  memory->create(slabhi,n,"comm:slabhi");
  memory->create(firstrecv,n,"comm:firstrecv");
  memory->create(pbc_flag,n,"comm:pbc_flag");
  memory->create(pbc,n,6,"comm:pbc");
}

/* ----------------------------------------------------------------------
   allocation of multi-type swap info
------------------------------------------------------------------------- */

void Comm::allocate_multi(int n)
{
  multilo = memory->create(multilo,n,atom->ntypes+1,"comm:multilo");
  multihi = memory->create(multihi,n,atom->ntypes+1,"comm:multihi");
}

/* ----------------------------------------------------------------------
   free memory for swaps
------------------------------------------------------------------------- */

void Comm::free_swap()
{
  memory->destroy(sendnum);
  memory->destroy(recvnum);
  memory->destroy(sendproc);
  memory->destroy(recvproc);
  memory->destroy(size_forward_recv);
  memory->destroy(size_reverse_send);
  memory->destroy(size_reverse_recv);
  memory->destroy(slablo);
  memory->destroy(slabhi);
  memory->destroy(firstrecv);
  memory->destroy(pbc_flag);
  memory->destroy(pbc);
}

/* ----------------------------------------------------------------------
   free memory for multi-type swaps
------------------------------------------------------------------------- */

void Comm::free_multi()
{
  memory->destroy(multilo);
  memory->destroy(multihi);
}

/* ----------------------------------------------------------------------
   set communication style
   invoked from input script by communicate command
------------------------------------------------------------------------- */

void Comm::set(int narg, char **arg)
{
  if (narg < 1) error->all(FLERR,"Illegal communicate command");

  if (strcmp(arg[0],"single") == 0) style = SINGLE;
  else if (strcmp(arg[0],"multi") == 0) style = MULTI;
  else error->all(FLERR,"Illegal communicate command");

  int iarg = 1;
  while (iarg < narg) {
    if (strcmp(arg[iarg],"group") == 0) {
      if (iarg+2 > narg) error->all(FLERR,"Illegal communicate command");
      bordergroup = group->find(arg[iarg+1]);
      if (bordergroup < 0)
        error->all(FLERR,"Invalid group in communicate command");
      if (bordergroup && (atom->firstgroupname == NULL ||
                          strcmp(arg[iarg+1],atom->firstgroupname) != 0))
        error->all(FLERR,"Communicate group != atom_modify first group");
      iarg += 2;
    } else if (strcmp(arg[iarg],"cutoff") == 0) {
      if (iarg+2 > narg) error->all(FLERR,"Illegal communicate command");
      cutghostuser = atof(arg[iarg+1]);
      if (cutghostuser < 0.0)
        error->all(FLERR,"Invalid cutoff in communicate command");
      iarg += 2;
    } else if (strcmp(arg[iarg],"vel") == 0) {
      if (iarg+2 > narg) error->all(FLERR,"Illegal communicate command");
      if (strcmp(arg[iarg+1],"yes") == 0) ghost_velocity = 1;
      else if (strcmp(arg[iarg+1],"no") == 0) ghost_velocity = 0;
      else error->all(FLERR,"Illegal communicate command");
      iarg += 2;
    } else error->all(FLERR,"Illegal communicate command");
  }
}

/* ----------------------------------------------------------------------
   set dimensions for 3d grid of processors, and associated flags
   invoked from input script by processors command
------------------------------------------------------------------------- */

void Comm::set_processors(int narg, char **arg)
{
  if (narg < 3) error->all(FLERR,"Illegal processors command");

  if (strcmp(arg[0],"*") == 0) user_procgrid[0] = 0;
  else user_procgrid[0] = atoi(arg[0]);
  if (strcmp(arg[1],"*") == 0) user_procgrid[1] = 0;
  else user_procgrid[1] = atoi(arg[1]);
  if (strcmp(arg[2],"*") == 0) user_procgrid[2] = 0;
  else user_procgrid[2] = atoi(arg[2]);

  if (user_procgrid[0] < 0 || user_procgrid[1] < 0 || user_procgrid[2] < 0)
    error->all(FLERR,"Illegal processors command");

  int p = user_procgrid[0]*user_procgrid[1]*user_procgrid[2];
  if (p && p != nprocs)
    error->all(FLERR,"Specified processors != physical processors");

  int iarg = 3;
  while (iarg < narg) {
    if (strcmp(arg[iarg],"grid") == 0) {
      if (iarg+2 > narg) error->all(FLERR,"Illegal processors command");

      if (strcmp(arg[iarg+1],"onelevel") == 0) {
        gridflag = ONELEVEL;

      } else if (strcmp(arg[iarg+1],"twolevel") == 0) {
        if (iarg+6 > narg) error->all(FLERR,"Illegal processors command");
        gridflag = TWOLEVEL;

        ncores = atoi(arg[iarg+2]);
        if (strcmp(arg[iarg+3],"*") == 0) user_coregrid[0] = 0;
        else user_coregrid[0] = atoi(arg[iarg+3]);
        if (strcmp(arg[iarg+4],"*") == 0) user_coregrid[1] = 0;
        else user_coregrid[1] = atoi(arg[iarg+4]);
        if (strcmp(arg[iarg+5],"*") == 0) user_coregrid[2] = 0;
        else user_coregrid[2] = atoi(arg[iarg+5]);

        if (ncores <= 0 || user_coregrid[0] < 0 ||
            user_coregrid[1] < 0 || user_coregrid[2] < 0)
          error->all(FLERR,"Illegal processors command");
        iarg += 4;

      } else if (strcmp(arg[iarg+1],"numa") == 0) {
        gridflag = NUMA;

      } else if (strcmp(arg[iarg],"custom") == 0) {
        if (iarg+3 > narg) error->all(FLERR,"Illegal processors command");
        gridflag = CUSTOM;
        delete [] customfile;
        int n = strlen(arg[iarg+2]) + 1;
        customfile = new char[n];
        strcpy(customfile,arg[iarg+2]);
        iarg += 1;

      } else error->all(FLERR,"Illegal processors command");
      iarg += 2;

    } else if (strcmp(arg[iarg],"map") == 0) {
      if (iarg+2 > narg) error->all(FLERR,"Illegal processors command");
      if (strcmp(arg[iarg+1],"cart") == 0) mapflag = CART;
      else if (strcmp(arg[iarg+1],"cart/reorder") == 0) mapflag = CARTREORDER;
      else if (strcmp(arg[iarg+1],"xyz") == 0 ||
               strcmp(arg[iarg+1],"xzy") == 0 ||
               strcmp(arg[iarg+1],"yxz") == 0 ||
               strcmp(arg[iarg+1],"yzx") == 0 ||
               strcmp(arg[iarg+1],"zxy") == 0 ||
               strcmp(arg[iarg+1],"zyx") == 0) {
        mapflag = XYZ;
        strcpy(xyz,arg[iarg+1]);
      } else error->all(FLERR,"Illegal processors command");
      iarg += 2;

    } else if (strcmp(arg[iarg],"part") == 0) {
      if (iarg+4 > narg) error->all(FLERR,"Illegal processors command");
      if (universe->nworlds == 1)
        error->all(FLERR,
                   "Cannot use processors part command "
                   "without using partitions");
      int isend = atoi(arg[iarg+1]);
      int irecv = atoi(arg[iarg+2]);
      if (isend < 1 || isend > universe->nworlds ||
          irecv < 1 || irecv > universe->nworlds || isend == irecv)
        error->all(FLERR,"Invalid partitions in processors part command");
      if (isend-1 == universe->iworld) {
        if (send_to_partition >= 0)
          error->all(FLERR,
                     "Sending partition in processors part command "
                     "is already a sender");
        send_to_partition = irecv-1;
      }
      if (irecv-1 == universe->iworld) {
        if (recv_from_partition >= 0)
          error->all(FLERR,
                     "Receiving partition in processors part command "
                     "is already a receiver");
        recv_from_partition = isend-1;
      }

      // only receiver has otherflag dependency

      if (strcmp(arg[iarg+3],"multiple") == 0) {
        if (universe->iworld == irecv-1) {
          otherflag = 1;
          other_style = MULTIPLE;
        }
      } else error->all(FLERR,"Illegal processors command");
      iarg += 4;

    } else if (strcmp(arg[iarg],"file") == 0) {
      if (iarg+2 > narg) error->all(FLERR,"Illegal processors command");
      delete [] outfile;
      int n = strlen(arg[iarg+1]) + 1;
      outfile = new char[n];
      strcpy(outfile,arg[iarg+1]);
      iarg += 2;

    } else error->all(FLERR,"Illegal processors command");
  }

  // error checks

  if (gridflag == NUMA && mapflag != CART)
    error->all(FLERR,"Processors grid numa and map style are incompatible");
  if (otherflag && (gridflag == NUMA || gridflag == CUSTOM))
    error->all(FLERR,
               "Processors part option and grid style are incompatible");
}

/* ----------------------------------------------------------------------
   return # of bytes of allocated memory
------------------------------------------------------------------------- */

bigint Comm::memory_usage()
{
  bigint bytes = 0;
  for (int i = 0; i < nswap; i++)
    bytes += memory->usage(sendlist[i],maxsendlist[i]);
  bytes += memory->usage(buf_send,maxsend+BUFEXTRA);
  bytes += memory->usage(buf_recv,maxrecv);
  return bytes;
}<|MERGE_RESOLUTION|>--- conflicted
+++ resolved
@@ -832,17 +832,10 @@
 
     while (i < nlocal) {
       if (x[i][dim] < lo || x[i][dim] >= hi) {
-<<<<<<< HEAD
-	if (nsend >= maxsend) grow_send(nsend,1);
-	nsend += avec->pack_exchange(i,&buf_send[nsend]);
-	avec->copy(nlocal-1,i,1);
-	nlocal--;
-=======
-        if (nsend > maxsend) grow_send(nsend,1);
+        if (nsend >= maxsend) grow_send(nsend,1);
         nsend += avec->pack_exchange(i,&buf_send[nsend]);
         avec->copy(nlocal-1,i,1);
         nlocal--;
->>>>>>> 2b3c09d3
       } else i++;
     }
     atom->nlocal = nlocal;
@@ -865,13 +858,8 @@
                      &nrecv2,1,MPI_INT,procneigh[dim][0],0,world,&status);
         nrecv += nrecv2;
       }
-<<<<<<< HEAD
       if (nrecv >= maxrecv) grow_recv(nrecv);
-      
-=======
-      if (nrecv > maxrecv) grow_recv(nrecv);
-
->>>>>>> 2b3c09d3
+
       MPI_Irecv(buf_recv,nrecv1,MPI_DOUBLE,procneigh[dim][1],0,
                 world,&request);
       MPI_Send(buf_send,nsend,MPI_DOUBLE,procneigh[dim][0],0,world);
@@ -1025,13 +1013,8 @@
 
       // pack up list of border atoms
 
-<<<<<<< HEAD
       if (nsend*size_border >= maxsend)
-	grow_send(nsend*size_border,0);
-=======
-      if (nsend*size_border > maxsend)
         grow_send(nsend*size_border,0);
->>>>>>> 2b3c09d3
       if (ghost_velocity)
         n = avec->pack_border_vel(nsend,sendlist[iswap],buf_send,
                                   pbc_flag[iswap],pbc[iswap]);
